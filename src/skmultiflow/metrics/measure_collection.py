import numpy as np
from skmultiflow.core.base_object import BaseObject
from skmultiflow.utils.data_structures import FastBuffer, FastComplexBuffer, ConfusionMatrix, MOLConfusionMatrix
from skmultiflow.utils import check_weights
from timeit import default_timer as timer


class ClassificationMeasurements(BaseObject):
    """ Class used to keep updated statistics about a classifier, in order
    to be able to provide, at any given moment, any relevant metric about
    that classifier.

    It combines a ConfusionMatrix object, with some additional statistics,
    to compute a range of performance metrics.

    In order to keep statistics updated, the class won't require lots of
    information, but two: the predictions and true labels.

    At any given moment, it can compute the following statistics: accuracy,
    kappa, kappa_t, kappa_m, majority_class and error rate.

    Parameters
    ----------
    targets: list
        A list containing the possible labels.

    dtype: data type (Default: numpy.int64)
        The data type of the existing labels.

    Examples
    --------

    """

    def __init__(self, targets=None, dtype=np.int64):
        super().__init__()
        if targets is not None:
            self.n_targets = len(targets)
        else:
            self.n_targets = 0
        self.confusion_matrix = ConfusionMatrix(self.n_targets, dtype)
        self.last_true_label = None
        self.last_prediction = None
        self.last_sample = None
        self.sample_count = 0
        self.majority_classifier = 0
        self.correct_no_change = 0
        self.targets = targets

    def reset(self):
        if self.targets is not None:
            self.n_targets = len(self.targets)
        else:
            self.n_targets = 0
        self.last_true_label = None
        self.last_prediction = None
        self.last_sample = None
        self.sample_count = 0
        self.majority_classifier = 0
        self.correct_no_change = 0
        self.confusion_matrix.restart(self.n_targets)

    def add_result(self, y_true, y_pred, weight=1.0):
        """ Updates its statistics with the results of a prediction.

        Parameters
        ----------
        y_true: int
            The true label.

        y_pred: int
            The classifier's prediction

        weight: float
            Sample's weight

        """
        check_weights(weight)

        true_y = self._get_target_index(y_true, True)
        pred = self._get_target_index(y_pred, True)
        self.confusion_matrix.update(true_y, pred)
        self.sample_count += weight

        if self.get_majority_class() == y_true:
            self.majority_classifier = self.majority_classifier + weight
        if self.last_true_label == y_true:
            self.correct_no_change = self.correct_no_change + weight

        self.last_true_label = y_true
        self.last_prediction = y_pred

    def get_last(self):
        return self.last_true_label, self.last_prediction

    def get_majority_class(self):
        """ Computes the true majority class.

        Returns
        -------
        int
            The true majority class.

        """
        if (self.n_targets is None) or (self.n_targets == 0):
            return False
        majority_class = 0
        max_prob = 0.0
        for i in range(self.n_targets):
            sum_value = 0.0
            for j in range(self.n_targets):
                sum_value += self.confusion_matrix.value_at(i, j)
            sum_value = sum_value / self.sample_count
            if sum_value > max_prob:
                max_prob = sum_value
                majority_class = i

        return majority_class

    def get_accuracy(self):
        """ Computes the accuracy.

        Returns
        -------
        float
            The accuracy.

        """
        sum_value = 0.0
        n, _ = self.confusion_matrix.shape()
        for i in range(n):
            sum_value += self.confusion_matrix.value_at(i, i)
        try:
            return sum_value / self.sample_count
        except ZeroDivisionError:
            return 0.0

    def get_incorrectly_classified_ratio(self):
        return 1.0 - self.get_accuracy()

    def _get_target_index(self, target, add_label=False):
        """ Computes the index of an element in the self.targets list.
        Also reshapes the ConfusionMatrix and adds new found targets
        if add is True.

        Parameters
        ----------
        target: int
            A class label.

        add_label: bool
            Either to add new found labels to the targets list or not.

        Returns
        -------
        int
            The target index in the self.targets list.

        """
        if (self.targets is None) and add_label:
            self.targets = []
            self.targets.append(target)
            self.n_targets = len(self.targets)
            self.confusion_matrix.reshape(len(self.targets), len(self.targets))
        elif (self.targets is None) and (not add_label):
            return None
        if (target not in self.targets) and add_label:
            self.targets.append(target)
            self.n_targets = len(self.targets)
            self.confusion_matrix.reshape(len(self.targets), len(self.targets))
        for i in range(len(self.targets)):
            if self.targets[i] == target:
                return i
        return None

    def get_kappa(self):
        """ Computes the Cohen's kappa coefficient.

        Returns
        -------
        float
            The Cohen's kappa coefficient.

        """
        p0 = self.get_accuracy()
        pc = 0.0
        n_rows, n_cols = self.confusion_matrix.shape()
        for i in range(n_rows):
            row = self.confusion_matrix.row(i)
            column = self.confusion_matrix.column(i)

            sum_row = np.sum(row) / self.sample_count
            sum_column = np.sum(column) / self.sample_count

            pc += sum_row * sum_column
        if pc == 1:
            return 1
        return (p0 - pc) / (1.0 - pc)

    def get_kappa_t(self):
        """ Computes the Cohen's kappa T coefficient. This measures the
        temporal correlation between samples.

        Returns
        -------
        float
            The Cohen's kappa T coefficient.

        """
        p0 = self.get_accuracy()
        if self.sample_count != 0:
            pc = self.correct_no_change / self.sample_count
        else:
            pc = 0
        if pc == 1:
            return 1
        return (p0 - pc) / (1.0 - pc)

    def get_kappa_m(self):
        """ Computes the Cohen's kappa M coefficient.

        Returns
        -------
        float
            The Cohen's kappa M coefficient.

        """
        p0 = self.get_accuracy()
        if self.sample_count != 0:
            pc = self.majority_classifier / self.sample_count
        else:
            pc = 0
        if pc == 1:
            return 1
        return (p0 - pc) / (1.0 - pc)

    @property
    def _matrix(self):
        return self.confusion_matrix.matrix

    def get_info(self):
        return '{}:'.format(type(self).__name__) + \
               ' - sample_count: {}'.format(self.sample_count) + \
               ' - accuracy: {:.6f}'.format(self.get_accuracy()) + \
               ' - kappa: {:.6f}'.format(self.get_kappa()) + \
               ' - kappa_t: {:.6f}'.format(self.get_kappa_t()) + \
               ' - kappa_m: {:.6f}'.format(self.get_kappa_m()) + \
               ' - majority_class: {}'.format(self.get_majority_class())

    def get_class_type(self):
        return 'measurement'


class WindowClassificationMeasurements(BaseObject):
    """ This class will maintain a fixed sized window of the newest information
    about one classifier. It can provide, as requested, any of the relevant
    current metrics about the classifier, measured inside the window.

    To keep track of statistics inside a window, the class will use a
    ConfusionMatrix object, alongside FastBuffers, to simulate fixed sized
    windows of the important classifier's attributes.

    Its functionality is somewhat similar to those of the
    ClassificationMeasurements class. The difference is that the statistics
    kept by this class are local, or partial, while the statistics kept by
    the ClassificationMeasurements class are global.

    At any given moment, it can compute the following statistics: accuracy,
    kappa, kappa_t, kappa_m, majority_class and error rate.

    Parameters
    ----------
    targets: list
        A list containing the possible labels.

    dtype: data type (Default: numpy.int64)
        The data type of the existing labels.

    window_size: int (Default: 200)
        The width of the window. Determines how many samples the object
        can see.

    Examples
    --------

    """

    def __init__(self, targets=None, dtype=np.int64, window_size=200):
        super().__init__()
        if targets is not None:
            self.n_targets = len(targets)
        else:
            self.n_targets = 0
        self.confusion_matrix = ConfusionMatrix(self.n_targets, dtype)
        self.last_class = None

        self.targets = targets
        self.window_size = window_size
        self.true_labels = FastBuffer(window_size)
        self.predictions = FastBuffer(window_size)
        self.temp = 0
        self.last_prediction = None
        self.last_true_label = None
        self.last_sample = None

        self.majority_classifier = 0
        self.correct_no_change = 0
        self.majority_classifier_correction = FastBuffer(window_size)
        self.correct_no_change_correction = FastBuffer(window_size)

    def reset(self):
        if self.targets is not None:
            self.n_targets = len(self.targets)
        else:
            self.n_targets = 0

        self.true_labels = FastBuffer(self.window_size)
        self.predictions = FastBuffer(self.window_size)
        self.temp = 0
        self.last_prediction = None
        self.last_true_label = None
        self.last_sample = None

        self.majority_classifier = 0
        self.correct_no_change = 0
        self.confusion_matrix.restart(self.n_targets)
        self.majority_classifier_correction = FastBuffer(self.window_size)
        self.correct_no_change_correction = FastBuffer(self.window_size)

    def add_result(self, y_true, y_pred):
        """ Updates its statistics with the results of a prediction.
        If needed it will remove samples from the observation window.

        Parameters
        ----------
        y_true: int
            The true label.

        y_pred: int
            The classifier's prediction

        """
        true_y = self._get_target_index(y_true, True)
        pred = self._get_target_index(y_pred, True)
        old_true = self.true_labels.add_element(np.array([y_true]))
        old_predict = self.predictions.add_element(np.array([y_pred]))

        # Verify if it's needed to decrease the count of any label
        # pair in the confusion matrix
        if (old_true is not None) and (old_predict is not None):
            self.temp += 1
            self.confusion_matrix.remove(self._get_target_index(old_true[0]),
                                         self._get_target_index(old_predict[0]))
            self.correct_no_change += self.correct_no_change_correction.peek()
            self.majority_classifier += self.majority_classifier_correction.peek()

        # Verify if it's needed to decrease the majority_classifier count
        if (self.get_majority_class() == y_true) and (self.get_majority_class() is not None):
            self.majority_classifier += 1
            self.majority_classifier_correction.add_element([-1])
        else:
            self.majority_classifier_correction.add_element([0])

        # Verify if it's needed to decrease the correct_no_change
        if (self.last_true_label == y_true) and (self.last_true_label is not None):
            self.correct_no_change += 1
            self.correct_no_change_correction.add_element([-1])
        else:
            self.correct_no_change_correction.add_element([0])

        self.confusion_matrix.update(true_y, pred)

        self.last_true_label = y_true
        self.last_prediction = y_pred

    def get_last(self):
        return self.last_true_label, self.last_prediction

    def get_majority_class(self):
        """ Computes the window/current true majority class.

        Returns
        -------
        int
            The true window/current majority class.

        """
        if (self.n_targets is None) or (self.n_targets == 0):
            return None
        majority_class = 0
        max_prob = 0.0
        for i in range(self.n_targets):
            sum_value = 0.0
            for j in range(self.n_targets):
                sum_value += self.confusion_matrix.value_at(i, j)
            sum_value = sum_value / self.true_labels.get_current_size()
            if sum_value > max_prob:
                max_prob = sum_value
                majority_class = i

        return majority_class

    def get_accuracy(self):
        """ Computes the window/current accuracy.

        Returns
        -------
        float
            The window/current accuracy.

        """
        sum_value = 0.0
        n, _ = self.confusion_matrix.shape()
        for i in range(n):
            sum_value += self.confusion_matrix.value_at(i, i)
        try:
            return sum_value / self.true_labels.get_current_size()
        except ZeroDivisionError:
            return 0.0

    def get_incorrectly_classified_ratio(self):
        return 1.0 - self.get_accuracy()

    def _get_target_index(self, target, add=False):
        """ Computes the index of an element in the self.targets list.
        Also reshapes the ConfusionMatrix and adds new found targets
        if add is True.

        Parameters
        ----------
        target: int
            A class label.

        add: bool
            Either to add new found labels to the targets list or not.

        Returns
        -------
        int
            The target index in the self.targets list.

        """
        if (self.targets is None) and add:
            self.targets = []
            self.targets.append(target)
            self.n_targets = len(self.targets)
            self.confusion_matrix.reshape(len(self.targets), len(self.targets))
        elif (self.targets is None) and (not add):
            return None
        if target not in self.targets and add:
            self.targets.append(target)
            self.n_targets = len(self.targets)
            self.confusion_matrix.reshape(len(self.targets), len(self.targets))
        for i in range(len(self.targets)):
            if self.targets[i] == target:
                return i
        return None

    def get_kappa(self):
        """ Computes the window/current Cohen's kappa coefficient.

        Returns
        -------
        float
            The window/current Cohen's kappa coefficient.

        """
        p0 = self.get_accuracy()
        pc = 0.0
        n_rows, n_cols = self.confusion_matrix.shape()
        for i in range(n_rows):
            row = self.confusion_matrix.row(i)
            column = self.confusion_matrix.column(i)

            sum_row = np.sum(row) / self.true_labels.get_current_size()
            sum_column = np.sum(column) / self.true_labels.get_current_size()

            pc += sum_row * sum_column

        if pc == 1:
            return 1
        return (p0 - pc) / (1.0 - pc)

    def get_kappa_t(self):
        """ Computes the window/current Cohen's kappa T coefficient. This measures
        the temporal correlation between samples.

        Returns
        -------
        float
            The window/current Cohen's kappa T coefficient.

        """
        p0 = self.get_accuracy()
        if self.sample_count != 0:
            pc = self.correct_no_change / self.sample_count
        else:
            pc = 0
        if pc == 1:
            return 1
        return (p0 - pc) / (1.0 - pc)

    def get_kappa_m(self):
        """ Computes the window/current Cohen's kappa M coefficient.

        Returns
        -------
        float
            The window/current Cohen's kappa M coefficient.

        """
        p0 = self.get_accuracy()
        if self.sample_count != 0:
            pc = self.majority_classifier / self.sample_count
        else:
            pc = 0
        if pc == 1:
            return 1
        return (p0 - pc) / (1.0 - pc)

    @property
    def _matrix(self):
        return self.confusion_matrix.matrix

    @property
    def sample_count(self):
        return self.true_labels.get_current_size()

    def get_class_type(self):
        return 'measurement'

    def get_info(self):
        return '{}:'.format(type(self).__name__) + \
               ' - sample_count: {}'.format(self.sample_count) + \
               ' - window_size: {}'.format(self.window_size) + \
               ' - accuracy: {:.6f}'.format(self.get_accuracy()) + \
               ' - kappa: {:.6f}'.format(self.get_kappa()) + \
               ' - kappa_t: {:.6f}'.format(self.get_kappa_t()) + \
               ' - kappa_m: {:.6f}'.format(self.get_kappa_m()) + \
               ' - majority_class: {}'.format(self.get_majority_class())


class MultiTargetClassificationMeasurements(BaseObject):
    """ This class will keep updated statistics about a multi output classifier,
    using a confusion matrix adapted to multi output problems, the
    MOLConfusionMatrix, alongside other relevant attributes.

    The performance metrics for multi output tasks are different from those used
    for normal classification tasks. Thus, the statistics provided by this class
    are different from those provided by the ClassificationMeasurements and from
    the WindowClassificationMeasurements.

    At any given moment, it can compute the following statistics: hamming_loss,
    hamming_score, exact_match and j_index.

    Parameters
    ----------
    targets: list
        A list containing the possible labels.

    dtype: data type (Default: numpy.int64)
        The data type of the existing labels.

    Examples
    --------

    """

    def __init__(self, targets=None, dtype=np.int64):
        super().__init__()
        if targets is not None:
            self.n_targets = len(targets)
        else:
            self.n_targets = 0
        self.confusion_matrix = MOLConfusionMatrix(self.n_targets, dtype)
        self.last_true_label = None
        self.last_prediction = None
        self.sample_count = 0
        self.targets = targets
        self.exact_match_count = 0
        self.j_sum = 0

    def reset(self):
        if self.targets is not None:
            self.n_targets = len(self.targets)
        else:
            self.n_targets = 0
        self.confusion_matrix.restart(self.n_targets)
        self.last_true_label = None
        self.last_prediction = None
        self.sample_count = 0
        self.exact_match_count = 0
        self.j_sum = 0

    def add_result(self, y_true, y_pred):
        """ Updates its statistics with the results of a prediction.

        Adds the result to the MOLConfusionMatrix and update exact_matches and
        j-index sum counts.

        Parameters
        ----------
        y_true: list or numpy.ndarray
            The true label.

        y_pred: list or numpy.ndarray
            The classifier's prediction

        """
        self.last_true_label = y_true
        self.last_prediction = y_pred
        m = 0
        if isinstance(y_true, np.ndarray):
            m = y_true.size
        elif isinstance(y_true, list):
            m = len(y_true)
        self.n_targets = m
        equal = True
        for i in range(m):
            self.confusion_matrix.update(i, y_true[i], y_pred[i])
            # update exact_match count
            if y_true[i] != y_pred[i]:
                equal = False

        # update exact_match
        if equal:
            self.exact_match_count += 1

        # update j_index count
        inter = sum((y_true * y_pred) > 0) * 1.
        union = sum((y_true + y_pred) > 0) * 1.
        if union > 0:
            self.j_sum += inter / union
        elif np.sum(y_true) == 0:
            self.j_sum += 1

        self.sample_count += 1

    def get_last(self):
        return self.last_true_label, self.last_prediction

    def get_hamming_loss(self):
        """ Computes the Hamming loss, which is the complement of the
        Hamming score metric.

        Returns
        -------
        float
            The hamming loss.

        """
        return 1.0 - self.get_hamming_score()

    def get_hamming_score(self):
        """ Computes the Hamming score, defined as the number of correctly
        classified labels divided by the total number of labels classified.

        Returns
        -------
        float
            The Hamming score.

        """
        try:
            return self.confusion_matrix.get_sum_main_diagonal() / (self.sample_count * self.n_targets)
        except ZeroDivisionError:
            return 0.0

    def get_exact_match(self):
        """ Computes the exact match metric.

        This is the most strict multi output metric, defined as the number of
        samples that have all their labels correctly classified, divided by the
        total number of samples.

        Returns
        -------
        float
            The exact match metric.

        """
        return self.exact_match_count / self.sample_count

    def get_j_index(self):
        """ Computes the Jaccard index, also known as the intersection over union
        metric. It is calculated by dividing the number of correctly classified
        labels by the union of predicted and true labels.

        Returns
        -------
        float
            The Jaccard index.

        """
        return self.j_sum / self.sample_count

    def get_total_sum(self):
        return self.confusion_matrix.get_total_sum()

    @property
    def _matrix(self):
        return self.confusion_matrix.matrix

    def get_info(self):
        return '{}:'.format(type(self).__name__) + \
               ' - sample_count: {}'.format(self.sample_count) + \
               ' - hamming_loss: {:.6f}'.format(self.get_hamming_loss()) + \
               ' - hamming_score: {:.6f}'.format(self.get_hamming_score()) + \
               ' - exact_match: {:.6f}'.format(self.get_exact_match()) + \
               ' - j_index: {:.6f}'.format(self.get_j_index())

    def get_class_type(self):
        return 'measurement'


class WindowMultiTargetClassificationMeasurements(BaseObject):
    """ This class will maintain a fixed sized window of the newest information
    about one classifier. It can provide, as requested, any of the relevant
    current metrics about the classifier, measured inside the window.

    This class will keep updated statistics about a multi output classifier,
    using a confusion matrix adapted to multi output problems, the
    MOLConfusionMatrix, alongside other of the classifier's relevant
    attributes stored in ComplexFastBuffer objects, which will simulate
    fixed sized windows.

    Its functionality is somewhat similar to those of the
    MultiTargetClassificationMeasurements class. The difference is that the statistics
    kept by this class are local, or partial, while the statistics kept by
    the MultiTargetClassificationMeasurements class are global.

    At any given moment, it can compute the following statistics: hamming_loss,
    hamming_score, exact_match and j_index.

    Parameters
    ----------
    targets: list
        A list containing the possible labels.

    dtype: data type (Default: numpy.int64)
        The data type of the existing labels.

    window_size: int (Default: 200)
        The width of the window. Determines how many samples the object
        can see.

    Examples
    --------

    """

    def __init__(self, targets=None, dtype=np.int64, window_size=200):
        super().__init__()
        if targets is not None:
            self.n_targets = len(targets)
        else:
            self.n_targets = 0
        self.confusion_matrix = MOLConfusionMatrix(self.n_targets, dtype)
        self.last_true_label = None
        self.last_prediction = None

        self.targets = targets
        self.window_size = window_size
        self.exact_match_count = 0
        self.j_sum = 0
        self.true_labels = FastComplexBuffer(window_size, self.n_targets)
        self.predictions = FastComplexBuffer(window_size, self.n_targets)

    def reset(self):
        if self.targets is not None:
            self.n_targets = len(self.targets)
        else:
            self.n_targets = 0
        self.confusion_matrix.restart(self.n_targets)
        self.last_true_label = None
        self.last_prediction = None
        self.exact_match_count = 0
        self.j_sum = 0
        self.true_labels = FastComplexBuffer(self.window_size, self.n_targets)
        self.predictions = FastComplexBuffer(self.window_size, self.n_targets)

    def add_result(self, y_true, y_pred):
        """ Updates its statistics with the results of a prediction.

        Adds the result to the MOLConfusionMatrix, and updates the
        ComplexFastBuffer objects.

        Parameters
        ----------
        y_true: list or numpy.ndarray
            The true label.

        y_pred: list or numpy.ndarray
            The classifier's prediction

        """
        self.last_true_label = y_true
        self.last_prediction = y_pred
        m = 0
        if hasattr(y_true, 'size'):
            m = y_true.size
        elif hasattr(y_true, 'append'):
            m = len(y_true)
        self.n_targets = m

        for i in range(m):
            self.confusion_matrix.update(i, y_true[i], y_pred[i])

        old_true = self.true_labels.add_element(y_true)
        old_predict = self.predictions.add_element(y_pred)
        if (old_true is not None) and (old_predict is not None):
            for i in range(m):
                self.confusion_matrix.remove(old_true[0][i], old_predict[0][i])

    def get_last(self):
        return self.last_true_label, self.last_prediction

    def get_hamming_loss(self):
        """ Computes the window/current Hamming loss, which is the
        complement of the Hamming score metric.

        Returns
        -------
        float
            The window/current hamming loss.

        """
        return 1.0 - self.get_hamming_score()

    def get_hamming_score(self):
        """ Computes the window/current Hamming score, defined as the number of
        correctly classified labels divided by the total number of labels
        classified.

        Returns
        -------
        float
            The window/current hamming score.

        """
        return hamming_score(self.true_labels.get_queue(), self.predictions.get_queue())

    def get_exact_match(self):
        """ Computes the window/current exact match metric.

        This is the most strict multi output metric, defined as the number of
        samples that have all their labels correctly classified, divided by the
        total number of samples.

        Returns
        -------
        float
            The window/current exact match metric.

        """
        return exact_match(self.true_labels.get_queue(), self.predictions.get_queue())

    def get_j_index(self):
        """ Computes the window/current Jaccard index, also known as the intersection
        over union metric. It is calculated by dividing the number of correctly
        classified labels by the union of predicted and true labels.

        Returns
        -------
        float
            The window/current Jaccard index.

        """
        return j_index(self.true_labels.get_queue(), self.predictions.get_queue())

    def get_total_sum(self):
        return self.confusion_matrix.get_total_sum()

    @property
    def matrix(self):
        return self.confusion_matrix.matrix

    @property
    def sample_count(self):
        return self.true_labels.get_current_size()

    def get_info(self):
        return '{}:'.format(type(self).__name__) + \
               ' - sample_count: {}'.format(self.sample_count) + \
               ' - hamming_loss: {:.6f}'.format(self.get_hamming_loss()) + \
               ' - hamming_score: {:.6f}'.format(self.get_hamming_score()) + \
               ' - exact_match: {:.6f}'.format(self.get_exact_match()) + \
               ' - j_index: {:.6f}'.format(self.get_j_index())

    def get_class_type(self):
        return 'measurement'


class RegressionMeasurements(BaseObject):
    """ This class is used to keep updated statistics over a regression
    learner in a regression problem context.

    It will keep track of global metrics, that can be provided at
    any moment. The relevant metrics kept by an instance of this class
    are: MSE (mean square error) and MAE (mean absolute error).

    """

    def __init__(self):
        super().__init__()
        self.total_square_error = 0.0
        self.average_error = 0.0
        self.sample_count = 0
        self.last_true_label = None
        self.last_prediction = None

    def reset(self):
        self.total_square_error = 0.0
        self.average_error = 0.0
        self.sample_count = 0
        self.last_true_label = None
        self.last_prediction = None

    def add_result(self, y_true, y_pred):
        """ Use the true value and the prediction to update the statistics.

        Parameters
        ----------
        y_true: float
            The true value.

        y_pred: float
            The predicted value.

        """
        self.last_true_label = y_true
        self.last_prediction = y_pred

        self.total_square_error += (y_true - y_pred) * (y_true - y_pred)
        self.average_error += np.absolute(y_true - y_pred)
        self.sample_count += 1

    def get_mean_square_error(self):
        """ Computes the mean square error.

        Returns
        -------
        float
            The mean square error.

        """
        if self.sample_count == 0:
            return 0.0
        else:
            return self.total_square_error / self.sample_count

    def get_average_error(self):
        """ Computes the average error.

        Returns
        -------
        float
            The average error.

        """
        if self.sample_count == 0:
            return 0.0
        else:
            return self.average_error / self.sample_count

    def get_last(self):
        return self.last_true_label, self.last_prediction

    def get_class_type(self):
        return 'measurement'

    def get_info(self):
        return '{}:'.format(type(self).__name__) + \
               ' - sample_count: {}'.format(self.sample_count) + \
               ' - mean_square_error: {:.6f}'.format(self.get_mean_square_error()) + \
               ' - mean_absolute_error: {:.6f}'.format(self.get_average_error())


class WindowRegressionMeasurements(BaseObject):
    """ This class is used to keep updated statistics over a regression
    learner in a regression problem context inside a fixed sized window.
    It uses FastBuffer objects to simulate the fixed sized windows.

    It will keep track of partial metrics, that can be provided at
    any moment. The relevant metrics kept by an instance of this class
    are: MSE (mean square error) and MAE (mean absolute error).

    """

    def __init__(self, window_size=200):
        super().__init__()
        self.total_square_error = 0.0
        self.average_error = 0.0
        self.last_true_label = None
        self.last_prediction = None
        self.total_square_error_correction = FastBuffer(window_size)
        self.average_error_correction = FastBuffer(window_size)
        self.window_size = window_size

    def reset(self):
        self.total_square_error = 0.0
        self.average_error = 0.0
        self.last_true_label = None
        self.last_prediction = None
        self.total_square_error_correction = FastBuffer(self.window_size)
        self.average_error_correction = FastBuffer(self.window_size)

    def add_result(self, y_true, y_pred):
        """ Use the true value and the prediction to update the statistics.

        Parameters
        ----------
        y_true: float
            The true value.

        y_pred: float
            The predicted value.

        """
        self.last_true_label = y_true
        self.last_prediction = y_pred
        self.total_square_error += (y_true - y_pred) * (y_true - y_pred)
        self.average_error += np.absolute(y_true - y_pred)

        old_square = self.total_square_error_correction.add_element(
            np.array([-1 * ((y_true - y_pred) * (y_true - y_pred))]))
        old_average = self.average_error_correction.add_element(np.array([-1 * (np.absolute(y_true - y_pred))]))

        if (old_square is not None) and (old_average is not None):
            self.total_square_error += old_square[0]
            self.average_error += old_average[0]

    def get_mean_square_error(self):
        """ Computes the window/current mean square error.

        Returns
        -------
        float
            The window/current mean square error.

        """
        if self.sample_count == 0:
            return 0.0
        else:
            return self.total_square_error / self.sample_count

    def get_average_error(self):
        """ Computes the window/current average error.

        Returns
        -------
        float
            The window/current average error.

        """
        if self.sample_count == 0:
            return 0.0
        else:
            return self.average_error / self.sample_count

    def get_last(self):
        return self.last_true_label, self.last_prediction

    @property
    def sample_count(self):
        return self.total_square_error_correction.get_current_size()

    def get_class_type(self):
        return 'measurement'

    def get_info(self):
        return '{}:'.format(type(self).__name__) + \
               ' - sample_count: {}'.format(self.sample_count) + \
               ' - mean_square_error: {:.6f}'.format(self.get_mean_square_error()) + \
               ' - mean_absolute_error: {:.6f}'.format(self.get_average_error())


class MultiTargetRegressionMeasurements(BaseObject):
    """ This class is used to keep updated statistics over a multi-target regression
    learner in a multi-target regression problem context.

    It will keep track of global metrics, that can be provided at
    any moment. The relevant metrics kept by an instance of this class
    are: AMSE (average mean square error), AMAE (average mean absolute error),
    and ARMSE (average root mean square error).
    """

    def __init__(self):
        super().__init__()
        self.n_targets = 0
        self.total_square_error = 0.0
        self.average_error = 0.0
        self.sample_count = 0
        self.last_true_label = None
        self.last_prediction = None

    def reset(self):
        self.n_targets = 0
        self.total_square_error = 0.0
        self.average_error = 0.0
        self.sample_count = 0
        self.last_true_label = None
        self.last_prediction = None

    def add_result(self, y, prediction):
        """ Use the true value and the prediction to update the statistics.

        Parameters
        ----------
        y: float or list or np.ndarray
            The true value(s).

        prediction: float or list or np.ndarray
            The predicted value(s).
<<<<<<< HEAD

        prediction: float or list or np.ndarray
            The predicted value(s).
=======
>>>>>>> 34bf0608
        """
        self.last_true_label = y
        self.last_prediction = prediction

        m = 0
        if hasattr(y, 'size'):
            m = y.size
        elif hasattr(y, 'append'):
            m = len(y)
        self.n_targets = m

        self.total_square_error += (y - prediction) ** 2
        self.average_error += np.absolute(y - prediction)
        self.sample_count += 1

    def get_average_mean_square_error(self):
        """ Computes the average mean square error.

        Returns
        -------
        float
            The average mean square error.
        """
        if self.sample_count == 0:
            return 0.0
        else:
            return np.sum(self.total_square_error / self.sample_count) / self.n_targets

    def get_average_absolute_error(self):
        """ Computes the average mean absolute error.

        Returns
        -------
        float
            The average absolute error.
        """
        if self.sample_count == 0:
            return 0.0
        else:
            return np.sum(self.average_error / self.sample_count) \
                / self.n_targets

    def get_average_root_mean_square_error(self):
        """ Computes the mean square error.

        Returns
        -------
        float
            The average mean square error.
        """
        if self.sample_count == 0:
            return 0.0
        else:
            return np.sum(np.sqrt(self.total_square_error /
                                  self.sample_count)) \
                / self.n_targets

    def get_last(self):
        return self.last_true_label, self.last_prediction

    @property
    def _sample_count(self):
        return self.sample_count

    def get_class_type(self):
        return 'measurement'

    def get_info(self):
        return 'MultiTargetRegressionMeasurements: sample_count: ' + \
                str(self._sample_count) + ' - average_mean_square_error: ' + \
                str(self.get_average_mean_square_error()) + ' - average_mean_absolute_error: ' + \
                str(self.get_average_absolute_error()) + ' - average_root_mean_square_error: ' + \
                str(self.get_average_root_mean_square_error())


class WindowMultiTargetRegressionMeasurements(BaseObject):
    """ This class is used to keep updated statistics over a multi-target regression
    learner in a multi-target regression problem context inside a fixed sized
    window. It uses FastBuffer objects to simulate the fixed sized windows.

    It will keep track of partial metrics, that can be provided at
    any moment. The relevant metrics kept by an instance of this class
    are: AMSE (average mean square error), AMAE (average mean absolute error),
    and ARMSE (average root mean square error).
    """

    def __init__(self, window_size=200):
        super().__init__()
        self.n_targets = 0
        self.total_square_error = 0.0
        self.average_error = 0.0
        self.last_true_label = None
        self.last_prediction = None
        self.total_square_error_correction = FastBuffer(window_size)
        self.average_error_correction = FastBuffer(window_size)
        self.window_size = window_size

    def reset(self):
        self.total_square_error = 0.0
        self.average_error = 0.0
        self.last_true_label = None
        self.last_prediction = None
        self.total_square_error_correction = FastBuffer(self.window_size)
        self.average_error_correction = FastBuffer(self.window_size)

    def add_result(self, y, prediction):
        """ Use the true value and the prediction to update the statistics.

        Parameters
        ----------
        y: float or list or np.ndarray
            The true value(s).

        prediction: float or list or np.ndarray
            The predicted value(s).
<<<<<<< HEAD

        prediction: float or list or np.ndarray
            The predicted value(s).
=======
>>>>>>> 34bf0608
        """
        self.last_true_label = y
        self.last_prediction = prediction

        m = 0
        if hasattr(y, 'size'):
            m = y.size
        elif hasattr(y, 'append'):
            m = len(y)
        self.n_targets = m

        self.total_square_error += (y - prediction) ** 2
        self.average_error += np.absolute(y - prediction)

        old_square = self.total_square_error_correction.add_element(
            np.array([-1 * ((y - prediction) ** 2)])
        )
        old_average = self.average_error_correction.add_element(
            np.array([-1 * (np.absolute(y - prediction))])
        )

        if (old_square is not None) and (old_average is not None):
            self.total_square_error += old_square[0]
            self.average_error += old_average[0]

    def get_average_mean_square_error(self):
        """ Computes the window/current average mean square error.

        Returns
        -------
        float
            The window/current average mean square error.
        """
        if self._sample_count == 0:
            return 0.0
        else:
            return np.sum(self.total_square_error / self._sample_count) \
                / self.n_targets

    def get_average_absolute_error(self):
        """ Computes the window/current average mean absolute error.

        Returns
        -------
        float
            The window/current average mean absolute error.
        """
        if self._sample_count == 0:
            return 0.0
        else:
            return np.sum(self.average_error / self._sample_count) \
                / self.n_targets

    def get_average_root_mean_square_error(self):
        """ Computes the mean square error.

        Returns
        -------
        float
            The average mean square error.
        """
        if self._sample_count == 0:
            return 0.0
        else:
            return np.sum(np.sqrt(self.total_square_error /
                                  self._sample_count)) \
                / self.n_targets

    def get_last(self):
        return self.last_true_label, self.last_prediction

    @property
    def _sample_count(self):
        return self.total_square_error_correction.get_current_size()

    def get_class_type(self):
        return 'measurement'

    def get_info(self):
        return 'MultiTargetRegressionMeasurements: sample_count: ' + \
                str(self._sample_count) + ' - average_mean_square_error: ' + \
                str(self.get_average_mean_square_error()) + ' - average_mean_absolute_error: ' + \
                str(self.get_average_absolute_error()) + ' - average_root_mean_square_error: ' + \
                str(self.get_average_root_mean_square_error())


class RunningTimeMeasurements(BaseObject):
    """ Class used to compute the running time for each evaluated prediction
        model.

        The training, prediction, and total time are considered separately. The
        class accounts for the amount of time each model effectively expent
        traning and testing. To do so, timers for each of the actions are
        considered.

        Besides the properties getters, the available compute time methods
        must be used as follows:

        - `compute_{training, testing}_time_begin`
        - Perform training/action
        - `compute_{training, testing}_time_end`

        Additionally, the `update_time_measurements` method updates the total
        running time accounting, as well as, the total seen samples count.
    """

    def __init__(self):
        super().__init__()
        self._training_time = 0
        self._testing_time = 0
        self._sample_count = 0
        self._total_time = 0

    def reset(self):
        self._training_time = 0
        self._testing_time = 0
        self._sample_count = 0
        self._total_time = 0

    def compute_training_time_begin(self):
        """ Initiates the training time accounting.
        """
        self._training_start = timer()

    def compute_training_time_end(self):
        """ Finishes the training time accounting. Updates current total
            training time.
        """
        self._training_time += timer() - self._training_start

    def compute_testing_time_begin(self):
        """ Initiates the testing time accounting.
        """
        self._testing_start = timer()

    def compute_testing_time_end(self):
        """ Finishes the testing time accounting. Updates current total
            testing time.
        """
        self._testing_time += timer() - self._testing_start

    def update_time_measurements(self, increment=1):
        """ Updates the current total running time. Updates the number of seen
        samples by `increment`.
        """
        if increment > 0:
            self._sample_count += increment
        else:
            self._sample_count += 1

        self._total_time = self._training_time + self._testing_time

    def get_current_training_time(self):
        return self._training_time

    def get_current_testing_time(self):
        return self._testing_time

    def get_current_total_running_time(self):
        return self._total_time

    def get_class_type(self):
        return 'measurement'

    def get_info(self):
        return 'RunningTimeMeasurements: sample_count: ' + \
                str(self._sample_count) + ' - Total running time: ' + \
                str(self.get_current_total_running_time()) + \
                ' - training_time: ' + \
                str(self.get_current_training_time()) + \
                ' - testing_time: ' + \
                str(self.get_current_testing_time())


def hamming_score(true_labels, predicts):
    """ Computes de hamming score, which is known as the label-based accuracy,
    designed for multi-label problems. It's defined as the number of correctly
    predicted labels divided by all classified labels.

    Parameters
    ----------
    true_labels: numpy.ndarray of shape (n_samples, n_target_tasks)
        A matrix with the true labels for all the classification tasks and for
        n_samples.

    predicts: numpy.ndarray of shape (n_samples, n_target_tasks)
        A matrix with the predictions for all the classification tasks and for
        n_samples.

    Returns
    -------
    float
        The hamming score, or label-based accuracy, for the given sets.

    Examples
    --------
    >>> from skmultiflow.metrics import hamming_score
    >>> true_labels = [[0,1,0,1],[0,0,0,1],[1,1,0,1],[1,1,1,1]]
    >>> predictions = [[0,1,0,1],[0,1,1,0],[0,1,0,1],[1,1,1,1]]
    >>> hamming_score(true_labels, predictions)
    0.75

    """
    if not hasattr(true_labels, 'shape'):
        true_labels = np.asarray(true_labels)
    if not hasattr(predicts, 'shape'):
        predicts = np.asarray(predicts)
    N, L = true_labels.shape
    return np.sum((true_labels == predicts) * 1.) / N / L


def j_index(true_labels, predicts):
    """ Computes the Jaccard Index of the given set, which is also called the
    'intersection over union' in multi-label settings. It's defined as the
    intersection between the true label's set and the prediction's set,
    divided by the sum, or union, of those two sets.

    Parameters
    ----------
    true_labels: numpy.ndarray of shape (n_samples, n_target_tasks)
        A matrix with the true labels for all the classification tasks and for
        n_samples.

    predicts: numpy.ndarray of shape (n_samples, n_target_tasks)
        A matrix with the predictions for all the classification tasks and for
        n_samples.

    Returns
    -------
    float
        The J-index, or 'intersection over union', for the given sets.

    Examples
    --------
    >>> from skmultiflow.metrics import j_index
    >>> true_labels = [[0,1,0,1],[0,0,0,1],[1,1,0,1],[1,1,1,1]]
    >>> predictions = [[0,1,0,1],[0,1,1,0],[0,1,0,1],[1,1,1,1]]
    >>> j_index(true_labels, predictions)
    0.66666666666666663

    """
    if not hasattr(true_labels, 'shape'):
        true_labels = np.asarray(true_labels)
    if not hasattr(predicts, 'shape'):
        predicts = np.asarray(predicts)
    N, L = true_labels.shape
    s = 0.0
    for i in range(N):
        inter = sum((true_labels[i, :] * predicts[i, :]) > 0) * 1.
        union = sum((true_labels[i, :] + predicts[i, :]) > 0) * 1.
        if union > 0:
            s += inter / union
        elif np.sum(true_labels[i, :]) == 0:
            s += 1.
    return s * 1. / N


def exact_match(true_labels, predicts):
    """ This is the most strict metric for the multi label setting. It's defined
    as the percentage of samples that have all their labels correctly classified.

    Parameters
    ----------
    true_labels: numpy.ndarray of shape (n_samples, n_target_tasks)
        A matrix with the true labels for all the classification tasks and for
        n_samples.

    predicts: numpy.ndarray of shape (n_samples, n_target_tasks)
        A matrix with the predictions for all the classification tasks and for
        n_samples.

    Returns
    -------
    float
        The exact match percentage between the given sets.

    Examples
    --------
    >>> from skmultiflow.metrics import exact_match
    >>> true_labels = [[0,1,0,1],[0,0,0,1],[1,1,0,1],[1,1,1,1]]
    >>> predictions = [[0,1,0,1],[0,1,1,0],[0,1,0,1],[1,1,1,1]]
    >>> exact_match(true_labels, predictions)
    0.5

    """
    if not hasattr(true_labels, 'shape'):
        true_labels = np.asarray(true_labels)
    if not hasattr(predicts, 'shape'):
        predicts = np.asarray(predicts)
    N, L = true_labels.shape
    return np.sum(np.sum((true_labels == predicts) * 1, axis=1) == L) * 1. / N<|MERGE_RESOLUTION|>--- conflicted
+++ resolved
@@ -1112,12 +1112,6 @@
 
         prediction: float or list or np.ndarray
             The predicted value(s).
-<<<<<<< HEAD
-
-        prediction: float or list or np.ndarray
-            The predicted value(s).
-=======
->>>>>>> 34bf0608
         """
         self.last_true_label = y
         self.last_prediction = prediction
@@ -1233,12 +1227,6 @@
 
         prediction: float or list or np.ndarray
             The predicted value(s).
-<<<<<<< HEAD
-
-        prediction: float or list or np.ndarray
-            The predicted value(s).
-=======
->>>>>>> 34bf0608
         """
         self.last_true_label = y
         self.last_prediction = prediction
