import numpy as np
from skmultiflow.core.base_object import BaseObject
from skmultiflow.utils.data_structures import FastBuffer, FastComplexBuffer, ConfusionMatrix, MOLConfusionMatrix
from skmultiflow.utils import check_weights
from timeit import default_timer as timer


class ClassificationMeasurements(BaseObject):
    """ Class used to keep updated statistics about a classifier, in order
    to be able to provide, at any given moment, any relevant metric about
    that classifier.

    It combines a ConfusionMatrix object, with some additional statistics,
    to compute a range of performance metrics.

    In order to keep statistics updated, the class won't require lots of
    information, but two: the predictions and true labels.

    At any given moment, it can compute the following statistics: accuracy,
    kappa, kappa_t, kappa_m, majority_class and error rate.

    Parameters
    ----------
    targets: list
        A list containing the possible labels.

    dtype: data type (Default: numpy.int64)
        The data type of the existing labels.

    Examples
    --------

    """

    def __init__(self, targets=None, dtype=np.int64):
        super().__init__()
        if targets is not None:
            self.n_targets = len(targets)
        else:
            self.n_targets = 0
        self.confusion_matrix = ConfusionMatrix(self.n_targets, dtype)
        self.last_true_label = None
        self.last_prediction = None
        self.last_sample = None
        self.sample_count = 0
        self.majority_classifier = 0
        self.correct_no_change = 0
        self.targets = targets

    def reset(self):
        if self.targets is not None:
            self.n_targets = len(self.targets)
        else:
            self.n_targets = 0
        self.last_true_label = None
        self.last_prediction = None
        self.last_sample = None
        self.sample_count = 0
        self.majority_classifier = 0
        self.correct_no_change = 0
        self.confusion_matrix.restart(self.n_targets)

    def add_result(self, y_true, y_pred, weight=1.0):
        """ Updates its statistics with the results of a prediction.

        Parameters
        ----------
        y_true: int
            The true label.

        y_pred: int
            The classifier's prediction

        weight: float
            Sample's weight

        """
        check_weights(weight)

        true_y = self._get_target_index(y_true, True)
        pred = self._get_target_index(y_pred, True)
        self.confusion_matrix.update(true_y, pred)
        self.sample_count += 1

        if self.get_majority_class() == y_true:
            self.majority_classifier += weight
        if self.last_true_label == y_true:
            self.correct_no_change += weight

        self.last_true_label = y_true
        self.last_prediction = y_pred

    def get_last(self):
        return self.last_true_label, self.last_prediction

    def get_majority_class(self):
        """ Computes the true majority class.

        Returns
        -------
        int
            The true majority class.

        """
        if (self.n_targets is None) or (self.n_targets == 0):
            return False
        majority_class = 0
        max_prob = 0.0
        for i in range(self.n_targets):
            sum_value = 0.0
            for j in range(self.n_targets):
                sum_value += self.confusion_matrix.value_at(i, j)
            sum_value = sum_value / self.sample_count
            if sum_value > max_prob:
                max_prob = sum_value
                majority_class = i

        return majority_class

    def get_accuracy(self):
        """ Computes the accuracy.

        Returns
        -------
        float
            The accuracy.

        """
        sum_value = 0.0
        n, _ = self.confusion_matrix.shape()
        for i in range(n):
            sum_value += self.confusion_matrix.value_at(i, i)
        try:
            return sum_value / self.sample_count
        except ZeroDivisionError:
            return 0.0

    def get_incorrectly_classified_ratio(self):
        return 1.0 - self.get_accuracy()

    def _get_target_index(self, target, add_label=False):
        """ Computes the index of an element in the self.targets list.
        Also reshapes the ConfusionMatrix and adds new found targets
        if add is True.

        Parameters
        ----------
        target: int
            A class label.

        add_label: bool
            Either to add new found labels to the targets list or not.

        Returns
        -------
        int
            The target index in the self.targets list.

        """
        if (self.targets is None) and add_label:
            self.targets = []
            self.targets.append(target)
            self.n_targets = len(self.targets)
            self.confusion_matrix.reshape(len(self.targets), len(self.targets))
        elif (self.targets is None) and (not add_label):
            return None
        if (target not in self.targets) and add_label:
            self.targets.append(target)
            self.n_targets = len(self.targets)
            self.confusion_matrix.reshape(len(self.targets), len(self.targets))
        for i in range(len(self.targets)):
            if self.targets[i] == target:
                return i
        return None

    def get_kappa(self):
        """ Computes the Cohen's kappa coefficient.

        Returns
        -------
        float
            The Cohen's kappa coefficient.

        """
        p0 = self.get_accuracy()
        pc = 0.0
        n_rows, n_cols = self.confusion_matrix.shape()
        for i in range(n_rows):
            row = self.confusion_matrix.row(i)
            column = self.confusion_matrix.column(i)

            sum_row = np.sum(row) / self.sample_count
            sum_column = np.sum(column) / self.sample_count

            pc += sum_row * sum_column
        if pc == 1:
            return 1
        return (p0 - pc) / (1.0 - pc)

    def get_kappa_t(self):
        """ Computes the Cohen's kappa T coefficient. This measures the
        temporal correlation between samples.

        Returns
        -------
        float
            The Cohen's kappa T coefficient.

        """
        p0 = self.get_accuracy()
        if self.sample_count != 0:
            pc = self.correct_no_change / self.sample_count
        else:
            pc = 0
        if pc == 1:
            return 1
        return (p0 - pc) / (1.0 - pc)

    def get_kappa_m(self):
        """ Computes the Cohen's kappa M coefficient.

        Returns
        -------
        float
            The Cohen's kappa M coefficient.

        """
        p0 = self.get_accuracy()
        if self.sample_count != 0:
            pc = self.majority_classifier / self.sample_count
        else:
            pc = 0
        if pc == 1:
            return 1
        return (p0 - pc) / (1.0 - pc)

    @property
    def _matrix(self):
        return self.confusion_matrix.matrix

    def get_info(self):
        return '{}:'.format(type(self).__name__) + \
               ' - sample_count: {}'.format(self.sample_count) + \
               ' - accuracy: {:.6f}'.format(self.get_accuracy()) + \
               ' - kappa: {:.6f}'.format(self.get_kappa()) + \
               ' - kappa_t: {:.6f}'.format(self.get_kappa_t()) + \
               ' - kappa_m: {:.6f}'.format(self.get_kappa_m()) + \
               ' - majority_class: {}'.format(self.get_majority_class())

    def get_class_type(self):
        return 'measurement'


class WindowClassificationMeasurements(BaseObject):
    """ This class will maintain a fixed sized window of the newest information
    about one classifier. It can provide, as requested, any of the relevant
    current metrics about the classifier, measured inside the window.

    To keep track of statistics inside a window, the class will use a
    ConfusionMatrix object, alongside FastBuffers, to simulate fixed sized
    windows of the important classifier's attributes.

    Its functionality is somewhat similar to those of the
    ClassificationMeasurements class. The difference is that the statistics
    kept by this class are local, or partial, while the statistics kept by
    the ClassificationMeasurements class are global.

    At any given moment, it can compute the following statistics: accuracy,
    kappa, kappa_t, kappa_m, majority_class and error rate.

    Parameters
    ----------
    targets: list
        A list containing the possible labels.

    dtype: data type (Default: numpy.int64)
        The data type of the existing labels.

    window_size: int (Default: 200)
        The width of the window. Determines how many samples the object
        can see.

    Examples
    --------

    """

    def __init__(self, targets=None, dtype=np.int64, window_size=200):
        super().__init__()
        if targets is not None:
            self.n_targets = len(targets)
        else:
            self.n_targets = 0
        self.confusion_matrix = ConfusionMatrix(self.n_targets, dtype)
        self.last_class = None

        self.targets = targets
        self.window_size = window_size
        self.true_labels = FastBuffer(window_size)
        self.predictions = FastBuffer(window_size)
        self.temp = 0
        self.last_prediction = None
        self.last_true_label = None
        self.last_sample = None

        self.majority_classifier = 0
        self.correct_no_change = 0
        self.majority_classifier_correction = FastBuffer(window_size)
        self.correct_no_change_correction = FastBuffer(window_size)

    def reset(self):
        if self.targets is not None:
            self.n_targets = len(self.targets)
        else:
            self.n_targets = 0

        self.true_labels = FastBuffer(self.window_size)
        self.predictions = FastBuffer(self.window_size)
        self.temp = 0
        self.last_prediction = None
        self.last_true_label = None
        self.last_sample = None

        self.majority_classifier = 0
        self.correct_no_change = 0
        self.confusion_matrix.restart(self.n_targets)
        self.majority_classifier_correction = FastBuffer(self.window_size)
        self.correct_no_change_correction = FastBuffer(self.window_size)

    def add_result(self, y_true, y_pred, weight=1.0):
        """ Updates its statistics with the results of a prediction.
        If needed it will remove samples from the observation window.

        Parameters
        ----------
        y_true: int
            The true label.

        y_pred: int
            The classifier's prediction

        weight: float
            Sample's weight
        """
        check_weights(weight)
        true_y = self._get_target_index(y_true, True)
        pred = self._get_target_index(y_pred, True)
        old_true = self.true_labels.add_element(np.array([y_true]))
        old_predict = self.predictions.add_element(np.array([y_pred]))

        # Verify if it's needed to decrease the count of any label
        # pair in the confusion matrix
        if (old_true is not None) and (old_predict is not None):
            self.temp += 1
            self.confusion_matrix.remove(self._get_target_index(old_true[0]),
                                         self._get_target_index(old_predict[0]))
            self.correct_no_change += self.correct_no_change_correction.peek()
            self.majority_classifier += self.majority_classifier_correction.peek()

        # Verify if it's needed to decrease the majority_classifier count
        if (self.get_majority_class() == y_true) and (self.get_majority_class() is not None):
            self.majority_classifier += weight
            self.majority_classifier_correction.add_element([-1])
        else:
            self.majority_classifier_correction.add_element([0])

        # Verify if it's needed to decrease the correct_no_change
        if (self.last_true_label == y_true) and (self.last_true_label is not None):
            self.correct_no_change += weight
            self.correct_no_change_correction.add_element([-1])
        else:
            self.correct_no_change_correction.add_element([0])

        self.confusion_matrix.update(true_y, pred, weight=weight)

        self.last_true_label = y_true
        self.last_prediction = y_pred

    def get_last(self):
        return self.last_true_label, self.last_prediction

    def get_majority_class(self):
        """ Computes the window/current true majority class.

        Returns
        -------
        int
            The true window/current majority class.

        """
        if (self.n_targets is None) or (self.n_targets == 0):
            return None
        majority_class = 0
        max_prob = 0.0
        for i in range(self.n_targets):
            sum_value = 0.0
            for j in range(self.n_targets):
                sum_value += self.confusion_matrix.value_at(i, j)
            sum_value = sum_value / self.true_labels.get_current_size()
            if sum_value > max_prob:
                max_prob = sum_value
                majority_class = i

        return majority_class

    def get_accuracy(self):
        """ Computes the window/current accuracy.

        Returns
        -------
        float
            The window/current accuracy.

        """
        sum_value = 0.0
        n, _ = self.confusion_matrix.shape()
        for i in range(n):
            sum_value += self.confusion_matrix.value_at(i, i)
        try:
            return sum_value / self.true_labels.get_current_size()
        except ZeroDivisionError:
            return 0.0

    def get_incorrectly_classified_ratio(self):
        return 1.0 - self.get_accuracy()

    def _get_target_index(self, target, add=False):
        """ Computes the index of an element in the self.targets list.
        Also reshapes the ConfusionMatrix and adds new found targets
        if add is True.

        Parameters
        ----------
        target: int
            A class label.

        add: bool
            Either to add new found labels to the targets list or not.

        Returns
        -------
        int
            The target index in the self.targets list.

        """
        if (self.targets is None) and add:
            self.targets = []
            self.targets.append(target)
            self.n_targets = len(self.targets)
            self.confusion_matrix.reshape(len(self.targets), len(self.targets))
        elif (self.targets is None) and (not add):
            return None
        if target not in self.targets and add:
            self.targets.append(target)
            self.n_targets = len(self.targets)
            self.confusion_matrix.reshape(len(self.targets), len(self.targets))
        for i in range(len(self.targets)):
            if self.targets[i] == target:
                return i
        return None

    def get_kappa(self):
        """ Computes the window/current Cohen's kappa coefficient.

        Returns
        -------
        float
            The window/current Cohen's kappa coefficient.

        """
        p0 = self.get_accuracy()
        pc = 0.0
        n_rows, n_cols = self.confusion_matrix.shape()
        for i in range(n_rows):
            row = self.confusion_matrix.row(i)
            column = self.confusion_matrix.column(i)

            sum_row = np.sum(row) / self.true_labels.get_current_size()
            sum_column = np.sum(column) / self.true_labels.get_current_size()

            pc += sum_row * sum_column

        if pc == 1:
            return 1
        return (p0 - pc) / (1.0 - pc)

    def get_kappa_t(self):
        """ Computes the window/current Cohen's kappa T coefficient. This measures
        the temporal correlation between samples.

        Returns
        -------
        float
            The window/current Cohen's kappa T coefficient.

        """
        p0 = self.get_accuracy()
        if self.sample_count != 0:
            pc = self.correct_no_change / self.sample_count
        else:
            pc = 0
        if pc == 1:
            return 1
        return (p0 - pc) / (1.0 - pc)

    def get_kappa_m(self):
        """ Computes the window/current Cohen's kappa M coefficient.

        Returns
        -------
        float
            The window/current Cohen's kappa M coefficient.

        """
        p0 = self.get_accuracy()
        if self.sample_count != 0:
            pc = self.majority_classifier / self.sample_count
        else:
            pc = 0
        if pc == 1:
            return 1
        return (p0 - pc) / (1.0 - pc)

    @property
    def _matrix(self):
        return self.confusion_matrix.matrix

    @property
    def sample_count(self):
        return self.true_labels.get_current_size()

    def get_class_type(self):
        return 'measurement'

    def get_info(self):
        return '{}:'.format(type(self).__name__) + \
               ' - sample_count: {}'.format(self.sample_count) + \
               ' - window_size: {}'.format(self.window_size) + \
               ' - accuracy: {:.6f}'.format(self.get_accuracy()) + \
               ' - kappa: {:.6f}'.format(self.get_kappa()) + \
               ' - kappa_t: {:.6f}'.format(self.get_kappa_t()) + \
               ' - kappa_m: {:.6f}'.format(self.get_kappa_m()) + \
               ' - majority_class: {}'.format(self.get_majority_class())


class MultiTargetClassificationMeasurements(BaseObject):
    """ This class will keep updated statistics about a multi output classifier,
    using a confusion matrix adapted to multi output problems, the
    MOLConfusionMatrix, alongside other relevant attributes.

    The performance metrics for multi output tasks are different from those used
    for normal classification tasks. Thus, the statistics provided by this class
    are different from those provided by the ClassificationMeasurements and from
    the WindowClassificationMeasurements.

    At any given moment, it can compute the following statistics: hamming_loss,
    hamming_score, exact_match and j_index.

    Parameters
    ----------
    targets: list
        A list containing the possible labels.

    dtype: data type (Default: numpy.int64)
        The data type of the existing labels.

    Examples
    --------

    """

    def __init__(self, targets=None, dtype=np.int64):
        super().__init__()
        if targets is not None:
            self.n_targets = len(targets)
        else:
            self.n_targets = 0
        self.confusion_matrix = MOLConfusionMatrix(self.n_targets, dtype)
        self.last_true_label = None
        self.last_prediction = None
        self.sample_count = 0
        self.targets = targets
        self.exact_match_count = 0
        self.j_sum = 0

    def reset(self):
        if self.targets is not None:
            self.n_targets = len(self.targets)
        else:
            self.n_targets = 0
        self.confusion_matrix.restart(self.n_targets)
        self.last_true_label = None
        self.last_prediction = None
        self.sample_count = 0
        self.exact_match_count = 0
        self.j_sum = 0

    def add_result(self, y_true, y_pred):
        """ Updates its statistics with the results of a prediction.

        Adds the result to the MOLConfusionMatrix and update exact_matches and
        j-index sum counts.

        Parameters
        ----------
        y_true: list or numpy.ndarray
            The true label.

        y_pred: list or numpy.ndarray
            The classifier's prediction

        """

        self.last_true_label = y_true
        self.last_prediction = y_pred
        m = 0
        if isinstance(y_true, np.ndarray):
            m = y_true.size
        elif isinstance(y_true, list):
            m = len(y_true)
        self.n_targets = m
        equal = True
        for i in range(m):
            self.confusion_matrix.update(i, y_true[i], y_pred[i])
            # update exact_match count
            if y_true[i] != y_pred[i]:
                equal = False

        # update exact_match
        if equal:
            self.exact_match_count += 1

        # update j_index count
        inter = sum((y_true * y_pred) > 0) * 1.
        union = sum((y_true + y_pred) > 0) * 1.
        if union > 0:
            self.j_sum += inter / union
        elif np.sum(y_true) == 0:
            self.j_sum += 1

        self.sample_count += 1

    def get_last(self):
        return self.last_true_label, self.last_prediction

    def get_hamming_loss(self):
        """ Computes the Hamming loss, which is the complement of the
        Hamming score metric.

        Returns
        -------
        float
            The hamming loss.

        """
        return 1.0 - self.get_hamming_score()

    def get_hamming_score(self):
        """ Computes the Hamming score, defined as the number of correctly
        classified labels divided by the total number of labels classified.

        Returns
        -------
        float
            The Hamming score.

        """
        try:
            return self.confusion_matrix.get_sum_main_diagonal() / (self.sample_count * self.n_targets)
        except ZeroDivisionError:
            return 0.0

    def get_exact_match(self):
        """ Computes the exact match metric.

        This is the most strict multi output metric, defined as the number of
        samples that have all their labels correctly classified, divided by the
        total number of samples.

        Returns
        -------
        float
            The exact match metric.

        """
        return self.exact_match_count / self.sample_count

    def get_j_index(self):
        """ Computes the Jaccard index, also known as the intersection over union
        metric. It is calculated by dividing the number of correctly classified
        labels by the union of predicted and true labels.

        Returns
        -------
        float
            The Jaccard index.

        """
        return self.j_sum / self.sample_count

    def get_total_sum(self):
        return self.confusion_matrix.get_total_sum()

    @property
    def _matrix(self):
        return self.confusion_matrix.matrix

    def get_info(self):
        return '{}:'.format(type(self).__name__) + \
               ' - sample_count: {}'.format(self.sample_count) + \
               ' - hamming_loss: {:.6f}'.format(self.get_hamming_loss()) + \
               ' - hamming_score: {:.6f}'.format(self.get_hamming_score()) + \
               ' - exact_match: {:.6f}'.format(self.get_exact_match()) + \
               ' - j_index: {:.6f}'.format(self.get_j_index())

    def get_class_type(self):
        return 'measurement'


class WindowMultiTargetClassificationMeasurements(BaseObject):
    """ This class will maintain a fixed sized window of the newest information
    about one classifier. It can provide, as requested, any of the relevant
    current metrics about the classifier, measured inside the window.

    This class will keep updated statistics about a multi output classifier,
    using a confusion matrix adapted to multi output problems, the
    MOLConfusionMatrix, alongside other of the classifier's relevant
    attributes stored in ComplexFastBuffer objects, which will simulate
    fixed sized windows.

    Its functionality is somewhat similar to those of the
    MultiTargetClassificationMeasurements class. The difference is that the statistics
    kept by this class are local, or partial, while the statistics kept by
    the MultiTargetClassificationMeasurements class are global.

    At any given moment, it can compute the following statistics: hamming_loss,
    hamming_score, exact_match and j_index.

    Parameters
    ----------
    targets: list
        A list containing the possible labels.

    dtype: data type (Default: numpy.int64)
        The data type of the existing labels.

    window_size: int (Default: 200)
        The width of the window. Determines how many samples the object
        can see.

    Examples
    --------

    """

    def __init__(self, targets=None, dtype=np.int64, window_size=200):
        super().__init__()
        if targets is not None:
            self.n_targets = len(targets)
        else:
            self.n_targets = 0
        self.confusion_matrix = MOLConfusionMatrix(self.n_targets, dtype)
        self.last_true_label = None
        self.last_prediction = None

        self.targets = targets
        self.window_size = window_size
        self.exact_match_count = 0
        self.j_sum = 0
        self.true_labels = FastComplexBuffer(window_size, self.n_targets)
        self.predictions = FastComplexBuffer(window_size, self.n_targets)

    def reset(self):
        if self.targets is not None:
            self.n_targets = len(self.targets)
        else:
            self.n_targets = 0
        self.confusion_matrix.restart(self.n_targets)
        self.last_true_label = None
        self.last_prediction = None
        self.exact_match_count = 0
        self.j_sum = 0
        self.true_labels = FastComplexBuffer(self.window_size, self.n_targets)
        self.predictions = FastComplexBuffer(self.window_size, self.n_targets)

    def add_result(self, y_true, y_pred):
        """ Updates its statistics with the results of a prediction.

        Adds the result to the MOLConfusionMatrix, and updates the
        ComplexFastBuffer objects.

        Parameters
        ----------
        y_true: list or numpy.ndarray
            The true label.

        y_pred: list or numpy.ndarray
            The classifier's prediction

        """

        self.last_true_label = y_true
        self.last_prediction = y_pred
        m = 0
        if hasattr(y_true, 'size'):
            m = y_true.size
        elif hasattr(y_true, 'append'):
            m = len(y_true)
        self.n_targets = m

        for i in range(m):
            self.confusion_matrix.update(i, y_true[i], y_pred[i])

        old_true = self.true_labels.add_element(y_true)
        old_predict = self.predictions.add_element(y_pred)
        if (old_true is not None) and (old_predict is not None):
            for i in range(m):
                self.confusion_matrix.remove(old_true[0][i], old_predict[0][i])

    def get_last(self):
        return self.last_true_label, self.last_prediction

    def get_hamming_loss(self):
        """ Computes the window/current Hamming loss, which is the
        complement of the Hamming score metric.

        Returns
        -------
        float
            The window/current hamming loss.

        """
        return 1.0 - self.get_hamming_score()

    def get_hamming_score(self):
        """ Computes the window/current Hamming score, defined as the number of
        correctly classified labels divided by the total number of labels
        classified.

        Returns
        -------
        float
            The window/current hamming score.

        """
        return hamming_score(self.true_labels.get_queue(), self.predictions.get_queue())

    def get_exact_match(self):
        """ Computes the window/current exact match metric.

        This is the most strict multi output metric, defined as the number of
        samples that have all their labels correctly classified, divided by the
        total number of samples.

        Returns
        -------
        float
            The window/current exact match metric.

        """
        return exact_match(self.true_labels.get_queue(), self.predictions.get_queue())

    def get_j_index(self):
        """ Computes the window/current Jaccard index, also known as the intersection
        over union metric. It is calculated by dividing the number of correctly
        classified labels by the union of predicted and true labels.

        Returns
        -------
        float
            The window/current Jaccard index.

        """
        return j_index(self.true_labels.get_queue(), self.predictions.get_queue())

    def get_total_sum(self):
        return self.confusion_matrix.get_total_sum()

    @property
    def matrix(self):
        return self.confusion_matrix.matrix

    @property
    def sample_count(self):
        return self.true_labels.get_current_size()

    def get_info(self):
        return '{}:'.format(type(self).__name__) + \
               ' - sample_count: {}'.format(self.sample_count) + \
               ' - hamming_loss: {:.6f}'.format(self.get_hamming_loss()) + \
               ' - hamming_score: {:.6f}'.format(self.get_hamming_score()) + \
               ' - exact_match: {:.6f}'.format(self.get_exact_match()) + \
               ' - j_index: {:.6f}'.format(self.get_j_index())

    def get_class_type(self):
        return 'measurement'


class RegressionMeasurements(BaseObject):
    """ This class is used to keep updated statistics over a regression
    learner in a regression problem context.

    It will keep track of global metrics, that can be provided at
    any moment. The relevant metrics kept by an instance of this class
    are: MSE (mean square error) and MAE (mean absolute error).

    """

    def __init__(self):
        super().__init__()
        self.total_square_error = 0.0
        self.average_error = 0.0
        self.sample_count = 0
        self.last_true_label = None
        self.last_prediction = None

    def reset(self):
        self.total_square_error = 0.0
        self.average_error = 0.0
        self.sample_count = 0
        self.last_true_label = None
        self.last_prediction = None

    def add_result(self, y_true, y_pred):
        """ Use the true value and the prediction to update the statistics.

        Parameters
        ----------
        y_true: float
            The true value.

        y_pred: float
            The predicted value.

        """
        self.last_true_label = y_true
        self.last_prediction = y_pred

        self.total_square_error += (y_true - y_pred) * (y_true - y_pred)
        self.average_error += np.absolute(y_true - y_pred)
        self.sample_count += 1

    def get_mean_square_error(self):
        """ Computes the mean square error.

        Returns
        -------
        float
            The mean square error.

        """
        if self.sample_count == 0:
            return 0.0
        else:
            return self.total_square_error / self.sample_count

    def get_average_error(self):
        """ Computes the average error.

        Returns
        -------
        float
            The average error.

        """
        if self.sample_count == 0:
            return 0.0
        else:
            return self.average_error / self.sample_count

    def get_last(self):
        return self.last_true_label, self.last_prediction

    def get_class_type(self):
        return 'measurement'

    def get_info(self):
        return '{}:'.format(type(self).__name__) + \
               ' - sample_count: {}'.format(self.sample_count) + \
               ' - mean_square_error: {:.6f}'.format(self.get_mean_square_error()) + \
               ' - mean_absolute_error: {:.6f}'.format(self.get_average_error())


class WindowRegressionMeasurements(BaseObject):
    """ This class is used to keep updated statistics over a regression
    learner in a regression problem context inside a fixed sized window.
    It uses FastBuffer objects to simulate the fixed sized windows.

    It will keep track of partial metrics, that can be provided at
    any moment. The relevant metrics kept by an instance of this class
    are: MSE (mean square error) and MAE (mean absolute error).

    """

    def __init__(self, window_size=200):
        super().__init__()
        self.total_square_error = 0.0
        self.average_error = 0.0
        self.last_true_label = None
        self.last_prediction = None
        self.total_square_error_correction = FastBuffer(window_size)
        self.average_error_correction = FastBuffer(window_size)
        self.window_size = window_size

    def reset(self):
        self.total_square_error = 0.0
        self.average_error = 0.0
        self.last_true_label = None
        self.last_prediction = None
        self.total_square_error_correction = FastBuffer(self.window_size)
        self.average_error_correction = FastBuffer(self.window_size)

    def add_result(self, y_true, y_pred):
        """ Use the true value and the prediction to update the statistics.

        Parameters
        ----------
        y_true: float
            The true value.

        y_pred: float
            The predicted value.

        """

        self.last_true_label = y_true
        self.last_prediction = y_pred
        self.total_square_error += (y_true - y_pred) * (y_true - y_pred)
        self.average_error += np.absolute(y_true - y_pred)

        old_square = self.total_square_error_correction.add_element(
            np.array([-1 * ((y_true - y_pred) * (y_true - y_pred))]))
        old_average = self.average_error_correction.add_element(np.array([-1 * (np.absolute(y_true - y_pred))]))

        if (old_square is not None) and (old_average is not None):
            self.total_square_error += old_square[0]
            self.average_error += old_average[0]

    def get_mean_square_error(self):
        """ Computes the window/current mean square error.

        Returns
        -------
        float
            The window/current mean square error.

        """
        if self.sample_count == 0:
            return 0.0
        else:
            return self.total_square_error / self.sample_count

    def get_average_error(self):
        """ Computes the window/current average error.

        Returns
        -------
        float
            The window/current average error.

        """
        if self.sample_count == 0:
            return 0.0
        else:
            return self.average_error / self.sample_count

    def get_last(self):
        return self.last_true_label, self.last_prediction

    @property
    def sample_count(self):
        return self.total_square_error_correction.get_current_size()

    def get_class_type(self):
        return 'measurement'

    def get_info(self):
        return '{}:'.format(type(self).__name__) + \
               ' - sample_count: {}'.format(self.sample_count) + \
               ' - mean_square_error: {:.6f}'.format(self.get_mean_square_error()) + \
               ' - mean_absolute_error: {:.6f}'.format(self.get_average_error())


class MultiTargetRegressionMeasurements(BaseObject):
    """ This class is used to keep updated statistics over a multi-target regression
    learner in a multi-target regression problem context.

    It will keep track of global metrics, that can be provided at
    any moment. The relevant metrics kept by an instance of this class
    are: AMSE (average mean square error), AMAE (average mean absolute error),
    and ARMSE (average root mean square error).
    """

    def __init__(self):
        super().__init__()
        self.n_targets = 0
        self.total_square_error = 0.0
        self.average_error = 0.0
        self.sample_count = 0
        self.last_true_label = None
        self.last_prediction = None

    def reset(self):
        self.n_targets = 0
        self.total_square_error = 0.0
        self.average_error = 0.0
        self.sample_count = 0
        self.last_true_label = None
        self.last_prediction = None

    def add_result(self, y, prediction):
        """ Use the true value and the prediction to update the statistics.

        Parameters
        ----------
        y: float or list or np.ndarray
            The true value(s).

        prediction: float or list or np.ndarray
            The predicted value(s).
<<<<<<< HEAD
=======

        prediction: float or list or np.ndarray
            The predicted value(s).

>>>>>>> 881ac2e8
        """

        self.last_true_label = y
        self.last_prediction = prediction

        m = 0
        if hasattr(y, 'size'):
            m = y.size
        elif hasattr(y, 'append'):
            m = len(y)
        self.n_targets = m

        self.total_square_error += (y - prediction) ** 2
        self.average_error += np.absolute(y - prediction)
        self.sample_count += 1

    def get_average_mean_square_error(self):
        """ Computes the average mean square error.

        Returns
        -------
        float
            The average mean square error.
        """
        if self.sample_count == 0:
            return 0.0
        else:
            return np.sum(self.total_square_error / self.sample_count) / self.n_targets

    def get_average_absolute_error(self):
        """ Computes the average mean absolute error.

        Returns
        -------
        float
            The average absolute error.
        """
        if self.sample_count == 0:
            return 0.0
        else:
            return np.sum(self.average_error / self.sample_count) \
                / self.n_targets

    def get_average_root_mean_square_error(self):
        """ Computes the mean square error.

        Returns
        -------
        float
            The average mean square error.
        """
        if self.sample_count == 0:
            return 0.0
        else:
            return np.sum(np.sqrt(self.total_square_error /
                                  self.sample_count)) \
                / self.n_targets

    def get_last(self):
        return self.last_true_label, self.last_prediction

    @property
    def _sample_count(self):
        return self.sample_count

    def get_class_type(self):
        return 'measurement'

    def get_info(self):
        return 'MultiTargetRegressionMeasurements: sample_count: ' + \
                str(self._sample_count) + ' - average_mean_square_error: ' + \
                str(self.get_average_mean_square_error()) + ' - average_mean_absolute_error: ' + \
                str(self.get_average_absolute_error()) + ' - average_root_mean_square_error: ' + \
                str(self.get_average_root_mean_square_error())


class WindowMultiTargetRegressionMeasurements(BaseObject):
    """ This class is used to keep updated statistics over a multi-target regression
    learner in a multi-target regression problem context inside a fixed sized
    window. It uses FastBuffer objects to simulate the fixed sized windows.

    It will keep track of partial metrics, that can be provided at
    any moment. The relevant metrics kept by an instance of this class
    are: AMSE (average mean square error), AMAE (average mean absolute error),
    and ARMSE (average root mean square error).
    """

    def __init__(self, window_size=200):
        super().__init__()
        self.n_targets = 0
        self.total_square_error = 0.0
        self.average_error = 0.0
        self.last_true_label = None
        self.last_prediction = None
        self.total_square_error_correction = FastBuffer(window_size)
        self.average_error_correction = FastBuffer(window_size)
        self.window_size = window_size

    def reset(self):
        self.total_square_error = 0.0
        self.average_error = 0.0
        self.last_true_label = None
        self.last_prediction = None
        self.total_square_error_correction = FastBuffer(self.window_size)
        self.average_error_correction = FastBuffer(self.window_size)

    def add_result(self, y, prediction):
        """ Use the true value and the prediction to update the statistics.

        Parameters
        ----------
        y: float or list or np.ndarray
            The true value(s).

        prediction: float or list or np.ndarray
            The predicted value(s).
<<<<<<< HEAD
=======

        prediction: float or list or np.ndarray
            The predicted value(s).

>>>>>>> 881ac2e8
        """

        self.last_true_label = y
        self.last_prediction = prediction

        m = 0
        if hasattr(y, 'size'):
            m = y.size
        elif hasattr(y, 'append'):
            m = len(y)
        self.n_targets = m

        self.total_square_error += (y - prediction) ** 2
        self.average_error += np.absolute(y - prediction)

        old_square = self.total_square_error_correction.add_element(
            np.array([-1 * ((y - prediction) ** 2)])
        )
        old_average = self.average_error_correction.add_element(
            np.array([-1 * (np.absolute(y - prediction))])
        )

        if (old_square is not None) and (old_average is not None):
            self.total_square_error += old_square[0]
            self.average_error += old_average[0]

    def get_average_mean_square_error(self):
        """ Computes the window/current average mean square error.

        Returns
        -------
        float
            The window/current average mean square error.
        """
        if self._sample_count == 0:
            return 0.0
        else:
            return np.sum(self.total_square_error / self._sample_count) \
                / self.n_targets

    def get_average_absolute_error(self):
        """ Computes the window/current average mean absolute error.

        Returns
        -------
        float
            The window/current average mean absolute error.
        """
        if self._sample_count == 0:
            return 0.0
        else:
            return np.sum(self.average_error / self._sample_count) \
                / self.n_targets

    def get_average_root_mean_square_error(self):
        """ Computes the mean square error.

        Returns
        -------
        float
            The average mean square error.
        """
        if self._sample_count == 0:
            return 0.0
        else:
            return np.sum(np.sqrt(self.total_square_error /
                                  self._sample_count)) \
                / self.n_targets

    def get_last(self):
        return self.last_true_label, self.last_prediction

    @property
    def _sample_count(self):
        return self.total_square_error_correction.get_current_size()

    def get_class_type(self):
        return 'measurement'

    def get_info(self):
        return 'MultiTargetRegressionMeasurements: sample_count: ' + \
                str(self._sample_count) + ' - average_mean_square_error: ' + \
                str(self.get_average_mean_square_error()) + ' - average_mean_absolute_error: ' + \
                str(self.get_average_absolute_error()) + ' - average_root_mean_square_error: ' + \
                str(self.get_average_root_mean_square_error())


class RunningTimeMeasurements(BaseObject):
    """ Class used to compute the running time for each evaluated prediction
        model.

        The training, prediction, and total time are considered separately. The
        class accounts for the amount of time each model effectively expent
        traning and testing. To do so, timers for each of the actions are
        considered.

        Besides the properties getters, the available compute time methods
        must be used as follows:

        - `compute_{training, testing}_time_begin`
        - Perform training/action
        - `compute_{training, testing}_time_end`

        Additionally, the `update_time_measurements` method updates the total
        running time accounting, as well as, the total seen samples count.
    """

    def __init__(self):
        super().__init__()
        self._training_time = 0
        self._testing_time = 0
        self._sample_count = 0
        self._total_time = 0

    def reset(self):
        self._training_time = 0
        self._testing_time = 0
        self._sample_count = 0
        self._total_time = 0

    def compute_training_time_begin(self):
        """ Initiates the training time accounting.
        """
        self._training_start = timer()

    def compute_training_time_end(self):
        """ Finishes the training time accounting. Updates current total
            training time.
        """
        self._training_time += timer() - self._training_start

    def compute_testing_time_begin(self):
        """ Initiates the testing time accounting.
        """
        self._testing_start = timer()

    def compute_testing_time_end(self):
        """ Finishes the testing time accounting. Updates current total
            testing time.
        """
        self._testing_time += timer() - self._testing_start

    def update_time_measurements(self, increment=1):
        """ Updates the current total running time. Updates the number of seen
        samples by `increment`.
        """
        if increment > 0:
            self._sample_count += increment
        else:
            self._sample_count += 1

        self._total_time = self._training_time + self._testing_time

    def get_current_training_time(self):
        return self._training_time

    def get_current_testing_time(self):
        return self._testing_time

    def get_current_total_running_time(self):
        return self._total_time

    def get_class_type(self):
        return 'measurement'

    def get_info(self):
        return 'RunningTimeMeasurements: sample_count: ' + \
                str(self._sample_count) + ' - Total running time: ' + \
                str(self.get_current_total_running_time()) + \
                ' - training_time: ' + \
                str(self.get_current_training_time()) + \
                ' - testing_time: ' + \
                str(self.get_current_testing_time())


def hamming_score(true_labels, predicts):
    """ Computes de hamming score, which is known as the label-based accuracy,
    designed for multi-label problems. It's defined as the number of correctly
    predicted labels divided by all classified labels.

    Parameters
    ----------
    true_labels: numpy.ndarray of shape (n_samples, n_target_tasks)
        A matrix with the true labels for all the classification tasks and for
        n_samples.

    predicts: numpy.ndarray of shape (n_samples, n_target_tasks)
        A matrix with the predictions for all the classification tasks and for
        n_samples.

    Returns
    -------
    float
        The hamming score, or label-based accuracy, for the given sets.

    Examples
    --------
    >>> from skmultiflow.metrics import hamming_score
    >>> true_labels = [[0,1,0,1],[0,0,0,1],[1,1,0,1],[1,1,1,1]]
    >>> predictions = [[0,1,0,1],[0,1,1,0],[0,1,0,1],[1,1,1,1]]
    >>> hamming_score(true_labels, predictions)
    0.75

    """
    if not hasattr(true_labels, 'shape'):
        true_labels = np.asarray(true_labels)
    if not hasattr(predicts, 'shape'):
        predicts = np.asarray(predicts)
    N, L = true_labels.shape
    return np.sum((true_labels == predicts) * 1.) / N / L


def j_index(true_labels, predicts):
    """ Computes the Jaccard Index of the given set, which is also called the
    'intersection over union' in multi-label settings. It's defined as the
    intersection between the true label's set and the prediction's set,
    divided by the sum, or union, of those two sets.

    Parameters
    ----------
    true_labels: numpy.ndarray of shape (n_samples, n_target_tasks)
        A matrix with the true labels for all the classification tasks and for
        n_samples.

    predicts: numpy.ndarray of shape (n_samples, n_target_tasks)
        A matrix with the predictions for all the classification tasks and for
        n_samples.

    Returns
    -------
    float
        The J-index, or 'intersection over union', for the given sets.

    Examples
    --------
    >>> from skmultiflow.metrics import j_index
    >>> true_labels = [[0,1,0,1],[0,0,0,1],[1,1,0,1],[1,1,1,1]]
    >>> predictions = [[0,1,0,1],[0,1,1,0],[0,1,0,1],[1,1,1,1]]
    >>> j_index(true_labels, predictions)
    0.66666666666666663

    """
    if not hasattr(true_labels, 'shape'):
        true_labels = np.asarray(true_labels)
    if not hasattr(predicts, 'shape'):
        predicts = np.asarray(predicts)
    N, L = true_labels.shape
    s = 0.0
    for i in range(N):
        inter = sum((true_labels[i, :] * predicts[i, :]) > 0) * 1.
        union = sum((true_labels[i, :] + predicts[i, :]) > 0) * 1.
        if union > 0:
            s += inter / union
        elif np.sum(true_labels[i, :]) == 0:
            s += 1.
    return s * 1. / N


def exact_match(true_labels, predicts):
    """ This is the most strict metric for the multi label setting. It's defined
    as the percentage of samples that have all their labels correctly classified.

    Parameters
    ----------
    true_labels: numpy.ndarray of shape (n_samples, n_target_tasks)
        A matrix with the true labels for all the classification tasks and for
        n_samples.

    predicts: numpy.ndarray of shape (n_samples, n_target_tasks)
        A matrix with the predictions for all the classification tasks and for
        n_samples.

    Returns
    -------
    float
        The exact match percentage between the given sets.

    Examples
    --------
    >>> from skmultiflow.metrics import exact_match
    >>> true_labels = [[0,1,0,1],[0,0,0,1],[1,1,0,1],[1,1,1,1]]
    >>> predictions = [[0,1,0,1],[0,1,1,0],[0,1,0,1],[1,1,1,1]]
    >>> exact_match(true_labels, predictions)
    0.5

    """
    if not hasattr(true_labels, 'shape'):
        true_labels = np.asarray(true_labels)
    if not hasattr(predicts, 'shape'):
        predicts = np.asarray(predicts)
    N, L = true_labels.shape
    return np.sum(np.sum((true_labels == predicts) * 1, axis=1) == L) * 1. / N<|MERGE_RESOLUTION|>--- conflicted
+++ resolved
@@ -1118,13 +1118,10 @@
 
         prediction: float or list or np.ndarray
             The predicted value(s).
-<<<<<<< HEAD
-=======
 
         prediction: float or list or np.ndarray
             The predicted value(s).
 
->>>>>>> 881ac2e8
         """
 
         self.last_true_label = y
@@ -1241,13 +1238,10 @@
 
         prediction: float or list or np.ndarray
             The predicted value(s).
-<<<<<<< HEAD
-=======
 
         prediction: float or list or np.ndarray
             The predicted value(s).
 
->>>>>>> 881ac2e8
         """
 
         self.last_true_label = y
