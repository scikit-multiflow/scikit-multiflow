--- conflicted
+++ resolved
@@ -1,8 +1,5 @@
 from skmultiflow.data.source.data_source import DataSource
-<<<<<<< HEAD
-=======
 import threading
->>>>>>> 5788da98
 
 
 class GeneratorDataSource(DataSource):
@@ -52,13 +49,6 @@
         pass
 
     def listen_for_events(self):
-<<<<<<< HEAD
-        #TODO: solve problem with infinite while in some better way
-        X, y = self.generator.next_sample()
-        event = {'X': X[0], 'y': y}
-        count = 0
-        while event is not None and count < 10:
-=======
         thread = threading.Thread(target=self.consume_generator_messages, args=())
         thread.daemon = True
         thread.start()
@@ -66,8 +56,5 @@
     def consume_generator_messages(self):
         event = self.generator.next_sample()
         while event is not None:
->>>>>>> 5788da98
             self.on_new_event(event)
-            X, y = self.generator.next_sample()
-            event = {'X': X[0], 'y': y}
-            count += 1+            event = self.generator.next_sample()