from abc import ABCMeta, abstractmethod
from skmultiflow.core.base_object import BaseObject
from skmultiflow.data.base_stream import Stream
from .evaluation_data_buffer import EvaluationDataBuffer
from skmultiflow.visualization.evaluation_visualizer import EvaluationVisualizer
from skmultiflow.metrics import WindowClassificationMeasurements, ClassificationMeasurements, \
    MultiTargetClassificationMeasurements, WindowMultiTargetClassificationMeasurements, RegressionMeasurements, \
    WindowRegressionMeasurements, MultiTargetRegressionMeasurements, \
<<<<<<< HEAD
    WindowMultiTargetRegressionMeasurements, RunningTimeMeasurements
from skmultiflow.utils import FastBuffer
=======
    WindowMultiTargetRegressionMeasurements
>>>>>>> 7846db9b
import skmultiflow.utils.constants as constants
from skmultiflow.utils.utils import calculate_object_size


class StreamEvaluator(BaseObject, metaclass=ABCMeta):
    """ The abstract class that works as a base model for all of this framework's
    evaluators. It creates a basic interface that evaluation modules should
    follow in order to use them with all the tools available in scikit-workflow.

    This class should not me instantiated, as none of its methods, except the
    get_class_type, are implemented.

    Raises
    ------
    NotImplementedError: This is an abstract class.

    """

    def __init__(self):
        # Evaluator configuration
        self.n_wait = 0
        self.max_samples = 0
        self.batch_size = 0
        self.pretrain_size = 0
        self.max_time = 0
        self.metrics = []
        self.output_file = None
        self.show_plot = False
        self.restart_stream = True
        self.test_size = 0
        self.dynamic_test_set = False
        self.data_points_for_classification = False

        # Metrics
        self.mean_eval_measurements = None
        self.current_eval_measurements = None
        self._data_dict = None
        self._data_buffer = None

        # Misc
        self._method = None
        self._task_type = None
        self._output_type = None
        self._valid_configuration = False
        self.model_names = None
        self.model = None
        self.n_models = 0
        self.stream = None

        self.visualizer = None
        self.n_sliding = 0
        self.global_sample_count = 0

    @abstractmethod
    def evaluate(self, stream, model, model_names=None):
        """ evaluate

        Evaluates a learner or set of learners on samples from a stream.

        Parameters
        ----------
        stream: Stream
            The stream from which to draw the samples.

        model: StreamModel or list
            The learner or list of learners to evaluate.

        model_names: list, optional (Default=None)
            A list with the names of the learners.

        Returns
        -------
        StreamModel or list
            The trained learner(s).

        """
        raise NotImplementedError

    @abstractmethod
    def partial_fit(self, X, y, classes=None, weight=None):
        """ Partially fits the classifiers.

        X: numpy.ndarray of shape (n_samples, n_features)
            The feature's matrix.

        y: Array-like
            An array-like containing the class labels of all samples in X.

        classes: list
            A list containing all class labels of the classification problem.

        weight: Array-like
            Instance weight. If not provided, uniform weights are assumed.
            Applicability varies depending on the algorithm.

        Returns
        -------
        BaseClassifier extension or list of BaseClassifier extensions
            The trained classifier's at the end of the evaluation process.

        """
        raise NotImplementedError

    @abstractmethod
    def predict(self, X):
        """ Predicts with the classifier, or classifiers, being evaluated.

        X: numpy.ndarray of shape (n_samples, n_features)
            The feature's matrix.

        Returns
        -------
        list
            A list containing the array-likes representing each classifier's
            prediction.

        """
        raise NotImplementedError

    def get_class_type(self):
        return 'evaluator'

    @abstractmethod
    def set_params(self, parameter_dict):
        """ Update parameter names and values via a dictionary.

        Parameters
        ----------
        parameter_dict: dictionary
            A dictionary where the keys are parameters' names and the values
            are the new values for those parameters.

        """
        raise NotImplementedError

    @abstractmethod
    def get_info(self):
        """Collects information about the evaluator.

            Returns
            -------
            string
                Evaluator description.
        """
        raise NotImplementedError

    def _init_evaluation(self, stream, model, model_names=None):
        # First, verify if this is a single evaluation or a comparison between learners.
        if isinstance(model, list):
            self.n_models = len(model)
            for m in model:
                if not hasattr(m, 'predict'):
                    raise NotImplementedError('{} does not have a predict() method.'.format(m))
        else:
            self.n_models = 1
            if not hasattr(model, 'predict'):
                raise NotImplementedError('{} does not have a predict() method.'.format(model))

        self.model = model if isinstance(model, list) else [model]
        if isinstance(stream, Stream):
            self.stream = stream
        else:
            raise ValueError('{} is not a valid stream type.'.format(stream))

        if model_names is None:
            self.model_names = ['M{}'.format(i) for i in range(self.n_models)]
        else:
            if isinstance(model_names, list):
                if len(model_names) != self.n_models:
                    raise ValueError("Number of model names does not match the number of models.")
                else:
                    self.model_names = model_names
            else:
                raise ValueError("model_names must be a list.")

    def _check_configuration(self):
        # Check stream to infer task type
        if isinstance(self.stream, Stream):
            if self.stream.n_targets == 1:
                self._output_type = constants.SINGLE_OUTPUT
            elif self.stream.n_targets > 1:
                self._output_type = constants.MULTI_OUTPUT
            else:
                raise ValueError('Unexpected number of outputs in stream: {}.'.format(self.stream.n_targets))
        else:
            raise ValueError('{} is not a valid stream type.'.format(self.stream))

        # Metrics configuration
        self.metrics = [x.lower() for x in self.metrics]

        for plot in self.metrics:
            if plot not in constants.PLOT_TYPES:
                raise ValueError('Plot type not supported: {}.'.format(plot))

        # Check consistency between output type and metrics and between metrics
        if self._output_type == constants.SINGLE_OUTPUT:
            classification_metrics = set(constants.CLASSIFICATION_METRICS)
            regression_metrics = set(constants.REGRESSION_METRICS)
            evaluation_metrics = set(self.metrics)

            if evaluation_metrics.intersection(classification_metrics) == \
                    evaluation_metrics.intersection(regression_metrics):
                self._task_type = constants.UNDEFINED
                raise ValueError("You need another metric with {}".format(self.metrics))

            elif evaluation_metrics.union(classification_metrics) == classification_metrics or \
                    self.data_points_for_classification:
                self._task_type = constants.CLASSIFICATION
            elif evaluation_metrics.union(regression_metrics) == regression_metrics:
                self._task_type = constants.REGRESSION
            else:
                raise ValueError("Inconsistent metrics {} for {} stream.".format(self.metrics, self._output_type))
        else:
            multi_target_classification_metrics = set(constants.MULTI_TARGET_CLASSIFICATION_METRICS)
            multi_target_regression_metrics = set(constants.MULTI_TARGET_REGRESSION_METRICS)
            evaluation_metrics = set(self.metrics)

            if evaluation_metrics.union(multi_target_classification_metrics) == multi_target_classification_metrics:
                self._task_type = constants.MULTI_TARGET_CLASSIFICATION
            elif evaluation_metrics.union(multi_target_regression_metrics) == multi_target_regression_metrics:
                self._task_type = constants.MULTI_TARGET_REGRESSION
            else:
                raise ValueError("Inconsistent metrics {} for {} stream.".format(self.metrics, self._output_type))

        self._valid_configuration = True

        return self._valid_configuration

    def _check_progress(self, logging, n_samples):
        progress = self.global_sample_count - self.batch_size

        # Update progress
        try:
            if (progress % (n_samples // 20)) == 0:
                logging.info('{}%'.format(progress // (n_samples / 20) * 5))
        except ZeroDivisionError:
            raise ZeroDivisionError("The stream is too small to evaluate. The minimum size is 20 samples.")

    def _init_metrics(self):
        """ Starts up the metrics and statistics watchers. One watcher is created
        for each of the learners to be evaluated.

        """
        self.mean_eval_measurements = []
        self.current_eval_measurements = []

        if self._task_type == constants.CLASSIFICATION:
            for i in range(self.n_models):
                self.mean_eval_measurements.append(ClassificationMeasurements())
                self.current_eval_measurements.append(WindowClassificationMeasurements(window_size=self.n_sliding))

        elif self._task_type == constants.MULTI_TARGET_CLASSIFICATION:
            for i in range(self.n_models):
                self.mean_eval_measurements.append(MultiTargetClassificationMeasurements())
                self.current_eval_measurements.append(WindowMultiTargetClassificationMeasurements(
                    window_size=self.n_sliding))

        elif self._task_type == constants.REGRESSION:
            for i in range(self.n_models):
                self.mean_eval_measurements.append(RegressionMeasurements())
                self.current_eval_measurements.append(WindowRegressionMeasurements(window_size=self.n_sliding))
        elif self._task_type == constants.MULTI_TARGET_REGRESSION:
            for i in range(self.n_models):
                self.mean_eval_measurements.append(MultiTargetRegressionMeasurements())
                self.current_eval_measurements.append(WindowMultiTargetRegressionMeasurements(
                    window_size=self.n_sliding))

        # Evaluation data buffer
        self._data_dict = {}
        for metric in self.metrics:
            data_ids = [constants.MEAN, constants.CURRENT]
            if metric == constants.TRUE_VS_PREDICTED:
                data_ids = [constants.Y_TRUE, constants.Y_PRED]
            elif metric == constants.DATA_POINTS:
                data_ids = ['X', 'target_values', 'prediction']
            self._data_dict[metric] = data_ids

        self._data_buffer = EvaluationDataBuffer(data_dict=self._data_dict)

        # Running time
        self.running_time_measurements = []
        for i in range(self.n_models):
            self.running_time_measurements.append(RunningTimeMeasurements())


    def _update_metrics(self):
        """ Updates the metrics of interest. This function updates the evaluation data buffer
        which is used to track performance during evaluation.

        The content of the buffer depends on the evaluation task type and metrics selected.

        If more than one model/learner is evaluated at once, data is stored as lists inside
        the buffer.

        """
        shift = 0
        if self._method == 'prequential':
            shift = -self.batch_size  # Adjust index due to training after testing
        sample_id = self.global_sample_count + shift

        for metric in self.metrics:
            values = [[], []]
            if metric == constants.ACCURACY:
                for i in range(self.n_models):
                    values[0].append(self.mean_eval_measurements[i].get_accuracy())
                    values[1].append(self.current_eval_measurements[i].get_accuracy())

            elif metric == constants.KAPPA:
                for i in range(self.n_models):
                    values[0].append(self.mean_eval_measurements[i].get_kappa())
                    values[1].append(self.current_eval_measurements[i].get_kappa())

            elif metric == constants.KAPPA_T:
                for i in range(self.n_models):
                    values[0].append(self.mean_eval_measurements[i].get_kappa_t())
                    values[1].append(self.current_eval_measurements[i].get_kappa_t())

            elif metric == constants.KAPPA_M:
                for i in range(self.n_models):
                    values[0].append(self.mean_eval_measurements[i].get_kappa_m())
                    values[1].append(self.current_eval_measurements[i].get_kappa_m())

            elif metric == constants.HAMMING_SCORE:
                for i in range(self.n_models):
                    values[0].append(self.mean_eval_measurements[i].get_hamming_score())
                    values[1].append(self.current_eval_measurements[i].get_hamming_score())

            elif metric == constants.HAMMING_LOSS:
                for i in range(self.n_models):
                    values[0].append(self.mean_eval_measurements[i].get_hamming_loss())
                    values[1].append(self.current_eval_measurements[i].get_hamming_loss())

            elif metric == constants.EXACT_MATCH:
                for i in range(self.n_models):
                    values[0].append(self.mean_eval_measurements[i].get_exact_match())
                    values[1].append(self.current_eval_measurements[i].get_exact_match())

            elif metric == constants.J_INDEX:
                for i in range(self.n_models):
                    values[0].append(self.mean_eval_measurements[i].get_j_index())
                    values[1].append(self.current_eval_measurements[i].get_j_index())

            elif metric == constants.MSE:
                for i in range(self.n_models):
                    values[0].append(self.mean_eval_measurements[i].get_mean_square_error())
                    values[1].append(self.current_eval_measurements[i].get_mean_square_error())

            elif metric == constants.MAE:
                for i in range(self.n_models):
                    values[0].append(self.mean_eval_measurements[i].get_average_error())
                    values[1].append(self.current_eval_measurements[i].get_average_error())

            elif metric == constants.AMSE:
                for i in range(self.n_models):
                    values[0].append(self.mean_eval_measurements[i].get_average_mean_square_error())
                    values[1].append(self.current_eval_measurements[i].get_average_mean_square_error())

            elif metric == constants.AMAE:
                for i in range(self.n_models):
                    values[0].append(self.mean_eval_measurements[i].get_average_absolute_error())
                    values[1].append(self.current_eval_measurements[i].get_average_absolute_error())

            elif metric == constants.ARMSE:
                for i in range(self.n_models):
                    values[0].append(self.mean_eval_measurements[i].get_average_root_mean_square_error())
                    values[1].append(self.current_eval_measurements[i].get_average_root_mean_square_error())

            elif metric == constants.TRUE_VS_PREDICTED:
                y_true = -1
                y_pred = []
                for i in range(self.n_models):
                    t, p = self.mean_eval_measurements[i].get_last()
                    y_true = t  # We only need to keep one true value
                    y_pred.append(p)
                values[0] = y_true
                for i in range(self.n_models):
                    values[1].append(y_pred[i])

            elif metric == constants.DATA_POINTS:
                target_values = self.stream.target_values
                features = {}  # Dictionary containing feature values, using index as key

                y_pred, p = self.mean_eval_measurements[0].get_last()  # Only track one model (first) by default

                X, _ = self.stream.last_sample()
                idx_1 = 0  # TODO let the user choose the feature indices of interest
                idx_2 = 1
                features[idx_1] = X[0][idx_1]
                features[idx_2] = X[0][idx_2]

                values = [None, None, None]
                values[0] = features
                values[1] = target_values
                values[2] = y_pred

            else:
                raise ValueError('Unknown metric {}'.format(metric))

            # Update buffer
            if metric == constants.TRUE_VS_PREDICTED:
                self._data_buffer.update_data(sample_id=sample_id, metric_id=metric, data_id=constants.Y_TRUE,
                                              value=values[0])
                self._data_buffer.update_data(sample_id=sample_id, metric_id=metric, data_id=constants.Y_PRED,
                                              value=values[1])
            elif metric == constants.DATA_POINTS:
                self._data_buffer.update_data(sample_id=sample_id, metric_id=metric, data_id='X',
                                              value=values[0])
                self._data_buffer.update_data(sample_id=sample_id, metric_id=metric, data_id='target_values',
                                              value=values[1])
                self._data_buffer.update_data(sample_id=sample_id, metric_id=metric, data_id='predictions',
                                              value=values[2])
            else:
                # Default case, 'mean' and 'current' performance
                self._data_buffer.update_data(sample_id=sample_id, metric_id=metric, data_id=constants.MEAN,
                                              value=values[0])
                self._data_buffer.update_data(sample_id=sample_id, metric_id=metric, data_id=constants.CURRENT,
                                              value=values[1])

        # Running time
        if constants.RUNNING_TIME in self.metrics:
            new_points_dict[constants.RUNNING_TIME] = [
                [self.running_time_measurements[i].get_current_training_time(),
                 self.running_time_measurements[i].get_current_testing_time(),
                 self.running_time_measurements[i].get_current_total_running_time()
                 ]
                for i in range(self.n_models)
            ]

        shift = 0
        if self._method == 'prequential':
            shift = -self.batch_size   # Adjust index due to training after testing
        self._update_outputs(self.global_sample_count + shift)

    def _update_outputs(self, sample_id):
        """ Update outputs of the evaluation. """
        self._update_file()
        if self.visualizer is not None and self.show_plot:
            self.visualizer.on_new_train_step(sample_id, self._data_buffer)

    def _init_file(self):

        if self.output_file is not None:
            with open(self.output_file, 'w+') as f:
                f.write("# TEST CONFIGURATION BEGIN")
                if hasattr(self.stream, 'get_info'):
                    f.write("\n# {}".format(self.stream.get_info()))
                for i in range(self.n_models):
                    if hasattr(self.model[i], 'get_info'):
                        f.write("\n# [{}] {}".format(self.model_names[i], self.model[i].get_info()))
                f.write("\n# {}".format(self.get_info()))
                f.write("\n# TEST CONFIGURATION END")
                header = '\nid'
<<<<<<< HEAD
                if constants.ACCURACY in self.metrics:
                    for i in range(self.n_models):
                        header += ',mean_acc_[{}],current_acc_[{}]'.\
                            format(self.model_names[i], self.model_names[i])
                if constants.KAPPA in self.metrics:
                    for i in range(self.n_models):
                        header += ',mean_kappa_[{}],current_kappa_[{}]'.\
                            format(self.model_names[i], self.model_names[i])
                if constants.KAPPA_T in self.metrics:
                    for i in range(self.n_models):
                        header += ',mean_kappa_t_[{}],current_kappa_t_[{}]'.\
                            format(self.model_names[i], self.model_names[i])
                if constants.KAPPA_M in self.metrics:
                    for i in range(self.n_models):
                        header += ',mean_kappa_m_[{}],current_kappa_m_[{}]'.\
                            format(self.model_names[i], self.model_names[i])
                if constants.HAMMING_SCORE in self.metrics:
                    for i in range(self.n_models):
                        header += ',mean_hamming_score_[{}],current_hamming_score_[{}]'.\
                            format(self.model_names[i], self.model_names[i])
                if constants.HAMMING_LOSS in self.metrics:
                    for i in range(self.n_models):
                        header += ',mean_hamming_loss_[{}],current_hamming_loss_[{}]'.\
                            format(self.model_names[i], self.model_names[i])
                if constants.EXACT_MATCH in self.metrics:
                    for i in range(self.n_models):
                        header += ',mean_exact_match_[{}],current_exact_match_[{}]'.\
                            format(self.model_names[i], self.model_names[i])
                if constants.J_INDEX in self.metrics:
                    for i in range(self.n_models):
                        header += ',mean_j_index_[{}],current_j_index_[{}]'.\
                            format(self.model_names[i], self.model_names[i])
                if constants.MSE in self.metrics:
                    for i in range(self.n_models):
                        header += ',mean_mse_[{}],current_mse_[{}]'.\
                            format(self.model_names[i], self.model_names[i])
                if constants.MAE in self.metrics:
                    for i in range(self.n_models):
                        header += ',mean_mae_[{}],current_mae_[{}]'.\
                            format(self.model_names[i], self.model_names[i])
                if constants.AMSE in self.metrics:
                    for i in range(self.n_models):
                        header += ',global_amse_[{}],sliding_amse_[{}]'.\
                            format(self.model_names[i], self.model_names[i])
                if constants.AMAE in self.metrics:
                    for i in range(self.n_models):
                        header += ',global_amae_[{}],sliding_amae_[{}]'.\
                            format(self.model_names[i], self.model_names[i])
                if constants.ARMSE in self.metrics:
                    for i in range(self.n_models):
                        header += ',global_armse_[{}],sliding_armse_[{}]'.\
                            format(self.model_names[i], self.model_names[i])

                if constants.TRUE_VS_PREDICTED in self.metrics:
                    for i in range(self.n_models):
                        header += ',true_value_[{}],predicted_value_[{}]'.\
                            format(self.model_names[i], self.model_names[i])

                if constants.RUNNING_TIME in self.metrics:
                    # Running time
                    for i in range(self.n_models):
                        header += ',training_time_[{}],testing_time_[{}],total_time_[{}]'.\
                            format(self.model_names[i], self.model_names[i], self.model_names[i])

                if constants.MODEL_SIZE in self.metrics:
                    for i in range(self.n_models):
                        header += ',model_size_[{}]'.format(self.model_names[i])

=======
                for metric in self.metrics:
                    if metric == constants.ACCURACY:
                        for i in range(self.n_models):
                            header += ',mean_acc_[{0}],current_acc_[{0}]'.format(self.model_names[i])
                    elif metric == constants.MSE:
                        for i in range(self.n_models):
                            header += ',mean_mse_[{0}],current_mse_[{0}]'.format(self.model_names[i])
                    elif metric == constants.MAE:
                        for i in range(self.n_models):
                            header += ',mean_mae_[{0}],current_mae_[{0}]'.format(self.model_names[i])
                    elif metric == constants.AMSE:
                        for i in range(self.n_models):
                            header += ',mean_amse_[{0}],current_amse_[{0}]'.format(self.model_names[i])
                    elif metric == constants.AMAE:
                        for i in range(self.n_models):
                            header += ',mean_amae_[{0}],current_amae_[{0}]'.format(self.model_names[i])
                    elif metric == constants.ARMSE:
                        for i in range(self.n_models):
                            header += ',mean_armse_[{0}],current_armse_[{0}]'.format(self.model_names[i])
                    elif metric == constants.TRUE_VS_PREDICTED:
                        header += ',true_value'
                        for i in range(self.n_models):
                            header += ',predicted_value_[{0}]'.format(self.model_names[i])
                    else:
                        for i in range(self.n_models):
                            header += ',mean_{0}_[{1}],current_{0}_[{1}]'.format(metric, self.model_names[i])
>>>>>>> 7846db9b
                f.write(header)

    def _update_file(self):
        if self.output_file is not None:
            # Note: Must follow order set in _init_file()
            line = str(self._data_buffer.sample_id)
            for metric in self.metrics:
                if metric == constants.TRUE_VS_PREDICTED:
                    true_value = self._data_buffer.get_data(metric_id=metric, data_id=constants.Y_TRUE)
                    pred_values = self._data_buffer.get_data(metric_id=metric, data_id=constants.Y_PRED)
                    line += ',{:.6f}'.format(true_value)
                    for i in range(self.n_models):
                        line += ',{:.6f}'.format(pred_values[i])
                else:
                    mean_values = self._data_buffer.get_data(metric_id=metric, data_id=constants.MEAN)
                    current_values = self._data_buffer.get_data(metric_id=metric, data_id=constants.CURRENT)
                    values = (mean_values, current_values)
                    for i in range(self.n_models):
                        line += ',{:.6f},{:.6f}'.format(values[0][i], values[1][i])

            # Running time
            if constants.RUNNING_TIME in self.metrics:
                for i in range(self.n_models):
                    line += ',{:.6f},{:.6f},{:.6f}'.format(
                        self.running_time_measurements[i].get_current_training_time(),
                        self.running_time_measurements[i].get_current_testing_time(),
                        self.running_time_measurements[i].get_current_total_running_time()
                    )

            if constants.MODEL_SIZE in self.metrics:
                for i in range(self.n_models):
                    line += ',{:.6f}'.format(calculate_object_size(self.model[i]))

            with open(self.output_file, 'a') as f:
                f.write('\n' + line)

    def _init_plot(self):
        """ Initialize plot to display the evaluation results.

        """
        if self.show_plot:
            self.visualizer = EvaluationVisualizer(task_type=self._task_type,
                                                   n_wait=self.n_sliding,
                                                   dataset_name=self.stream.get_data_info(),
                                                   metrics=self.metrics,
                                                   n_models=self.n_models,
                                                   model_names=self.model_names,
                                                   data_dict=self._data_dict)

    def _reset_globals(self):
        self.global_sample_count = 0

    def evaluation_summary(self, logging, start_time, end_time):
        if end_time - start_time > self.max_time:
            logging.info('Time limit reached. Evaluation stopped.')
            logging.info('Evaluation time         : {:.2f} s'.format(self.max_time))
        else:
            logging.info('Evaluation time         : {:.2f} s'.format(end_time - start_time))
        logging.info('Processed samples       : {}'.format(self.global_sample_count))
        logging.info('Mean performance:')
        for i in range(self.n_models):
            if constants.ACCURACY in self.metrics:
<<<<<<< HEAD
                logging.info('{} - Accuracy           : {:.4f}'.format(
                    self.model_names[i], self.mean_eval_measurements[i].get_accuracy()))
            if constants.KAPPA in self.metrics:
                logging.info('{} - Kappa              : {:.4f}'.format(
                    self.model_names[i], self.mean_eval_measurements[i].get_kappa()))
            if constants.KAPPA_T in self.metrics:
                logging.info('{} - Kappa T            : {:.4f}'.format(
                    self.model_names[i], self.mean_eval_measurements[i].get_kappa_t()))
            if constants.KAPPA_M in self.metrics:
                logging.info('{} - Kappa M            : {:.4f}'.format(
                    self.model_names[i], self.mean_eval_measurements[i].get_kappa_m()))
            if constants.HAMMING_SCORE in self.metrics:
                logging.info('{} - Hamming score      : {:.4f}'.format(
                    self.model_names[i], self.mean_eval_measurements[i].get_hamming_score()))
            if constants.HAMMING_LOSS in self.metrics:
                logging.info('{} - Hamming loss       : {:.4f}'.format(
                    self.model_names[i], self.mean_eval_measurements[i].get_hamming_loss()))
            if constants.EXACT_MATCH in self.metrics:
                logging.info('{} - Exact matches      : {:.4f}'.format(
                    self.model_names[i], self.mean_eval_measurements[i].get_exact_match()))
            if constants.J_INDEX in self.metrics:
                logging.info('{} - Jaccard index      : {:.4f}'.format(
                    self.model_names[i], self.mean_eval_measurements[i].get_j_index()))
            if constants.MSE in self.metrics:
                logging.info('{} - MSE                : {:.4f}'.format(
                    self.model_names[i], self.mean_eval_measurements[i].get_mean_square_error()))
            if constants.MAE in self.metrics:
                logging.info('{} - MAE                : {:.4f}'.format(
                    self.model_names[i], self.mean_eval_measurements[i].get_average_error()))
            if constants.AMSE in self.metrics:
                logging.info('{} - AMSE               : {:.4f}'.format(
                    self.model_names[i], self.mean_eval_measurements[i].get_average_mean_square_error()))
            if constants.AMAE in self.metrics:
                logging.info('{} - AMAE               : {:.4f}'.format(
                    self.model_names[i], self.mean_eval_measurements[i].get_average_absolute_error()))
            if constants.ARMSE in self.metrics:
                logging.info('{} - ARMSE              : {:.4f}'.format(
                    self.model_names[i], self.mean_eval_measurements[i].get_average_root_mean_square_error()))
=======
                logging.info('{} - Accuracy     : {:.4f}'.format(
                    self.model_names[i],
                    self._data_buffer.get_data(metric_id=constants.ACCURACY, data_id=constants.MEAN)[i]))
            if constants.KAPPA in self.metrics:
                logging.info('{} - Kappa        : {:.4f}'.format(
                    self.model_names[i],
                    self._data_buffer.get_data(metric_id=constants.KAPPA, data_id=constants.MEAN)[i]))
            if constants.KAPPA_T in self.metrics:
                logging.info('{} - Kappa T      : {:.4f}'.format(
                    self.model_names[i],
                    self._data_buffer.get_data(metric_id=constants.KAPPA_T, data_id=constants.MEAN)[i]))
            if constants.KAPPA_M in self.metrics:
                logging.info('{} - Kappa M      : {:.4f}'.format(
                    self.model_names[i],
                    self._data_buffer.get_data(metric_id=constants.KAPPA_M, data_id=constants.MEAN)[i]))
            if constants.HAMMING_SCORE in self.metrics:
                logging.info('{} - Hamming score: {:.4f}'.format(
                    self.model_names[i],
                    self._data_buffer.get_data(metric_id=constants.HAMMING_SCORE, data_id=constants.MEAN)[i]))
            if constants.HAMMING_LOSS in self.metrics:
                logging.info('{} - Hamming loss : {:.4f}'.format(
                    self.model_names[i],
                    self._data_buffer.get_data(metric_id=constants.HAMMING_LOSS, data_id=constants.MEAN)[i]))
            if constants.EXACT_MATCH in self.metrics:
                logging.info('{} - Exact matches: {:.4f}'.format(
                    self.model_names[i],
                    self._data_buffer.get_data(metric_id=constants.EXACT_MATCH, data_id=constants.MEAN)[i]))
            if constants.J_INDEX in self.metrics:
                logging.info('{} - Jaccard index: {:.4f}'.format(
                    self.model_names[i],
                    self._data_buffer.get_data(metric_id=constants.J_INDEX, data_id=constants.MEAN)[i]))
            if constants.MSE in self.metrics:
                logging.info('{} - MSE          : {:.4f}'.format(
                    self.model_names[i],
                    self._data_buffer.get_data(metric_id=constants.MSE, data_id=constants.MEAN)[i]))
            if constants.MAE in self.metrics:
                logging.info('{} - MAE          : {:4f}'.format(
                    self.model_names[i],
                    self._data_buffer.get_data(metric_id=constants.MAE, data_id=constants.MEAN)[i]))
            if constants.AMSE in self.metrics:
                logging.info('{} - AMSE          : {:4f}'.format(
                    self.model_names[i],
                    self._data_buffer.get_data(metric_id=constants.AMSE, data_id=constants.MEAN)[i]))
            if constants.AMAE in self.metrics:
                logging.info('{} - AMAE          : {:4f}'.format(
                    self.model_names[i],
                    self._data_buffer.get_data(metric_id=constants.AMAE, data_id=constants.MEAN)[i]))
            if constants.ARMSE in self.metrics:
                logging.info('{} - ARMSE          : {:4f}'.format(
                    self.model_names[i],
                    self._data_buffer.get_data(metric_id=constants.ARMSE, data_id=constants.MEAN)[i]))
>>>>>>> 7846db9b

            if constants.RUNNING_TIME in self.metrics:
                # Running time
                logging.info('{} - Training time (s)  : {:.2f}'.format(
                    self.model_names[i], self.running_time_measurements[i].get_current_training_time()))
                logging.info('{} - Testing time  (s)  : {:.2f}'.format(
                    self.model_names[i], self.running_time_measurements[i].get_current_testing_time()))
                logging.info('{} - Total time    (s)  : {:.2f}'.format(
                    self.model_names[i], self.running_time_measurements[i].get_current_total_running_time()))

            if constants.MODEL_SIZE in self.metrics:
                logging.info('{} - Size (kB)          : {:.4f}'.format(
                    self.model_names[i], calculate_object_size(self.model[i])))


    def get_measurements(self, model_idx=None):
        """ Get measurements from the evaluation.

        Parameters
        ----------
        model_idx: int, optional (Default=None)
            Indicates the index of the model as defined in `evaluate(model)`.
            If None, returns a list with the measurements for each model.

        Returns
        -------
        tuple (mean, current)
        Mean and Current measurements. If model_idx is None, each member of the tuple
         is a a list with the measurements for each model.

        Raises
        ------
        IndexError: If the index is invalid.

        """
        if model_idx is None:
            return self.mean_eval_measurements, self.current_eval_measurements
        else:
            try:
                # Check index
                _ = self.mean_eval_measurements[model_idx]
                _ = self.current_eval_measurements[model_idx]
            except IndexError:
                print('Model index {} is invalid'.format(model_idx))
                return None, None
            return self.mean_eval_measurements[model_idx], self.current_eval_measurements[model_idx]

    def get_mean_measurements(self, model_idx=None):
        """ Get mean measurements from the evaluation.

        Parameters
        ----------
        model_idx: int, optional (Default=None)
            Indicates the index of the model as defined in `evaluate(model)`.
            If None, returns a list with the measurements for each model.

        Returns
        -------
        measurements or list
        Mean measurements. If model_idx is None, returns a list with the measurements
         for each model.

        Raises
        ------
        IndexError: If the index is invalid.

        """
        measurements, _ = self.get_measurements(model_idx)
        return measurements

    def get_current_measurements(self, model_idx=None):
        """ Get current measurements from the evaluation (measured on last `n_wait` samples).

        Parameters
        ----------
        model_idx: int, optional (Default=None)
            Indicates the index of the model as defined in `evaluate(model)`.
            If None, returns a list with the measurements for each model.

        Returns
        -------
        measurements or list
        Current measurements. If model_idx is None, returns a list with the measurements
         for each model.

        Raises
        ------
        IndexError: If the index is invalid.

        """
        _, measurements = self.get_measurements(model_idx)
        return measurements<|MERGE_RESOLUTION|>--- conflicted
+++ resolved
@@ -6,12 +6,7 @@
 from skmultiflow.metrics import WindowClassificationMeasurements, ClassificationMeasurements, \
     MultiTargetClassificationMeasurements, WindowMultiTargetClassificationMeasurements, RegressionMeasurements, \
     WindowRegressionMeasurements, MultiTargetRegressionMeasurements, \
-<<<<<<< HEAD
     WindowMultiTargetRegressionMeasurements, RunningTimeMeasurements
-from skmultiflow.utils import FastBuffer
-=======
-    WindowMultiTargetRegressionMeasurements
->>>>>>> 7846db9b
 import skmultiflow.utils.constants as constants
 from skmultiflow.utils.utils import calculate_object_size
 
@@ -406,7 +401,17 @@
                 values[0] = features
                 values[1] = target_values
                 values[2] = y_pred
-
+            # Running time
+            elif metric == constants.RUNNING_TIME:
+                values = [[], [], []]
+                for i in range(self.n_models):
+                    values[0].append(self.running_time_measurements[i].get_current_training_time())
+                    values[1].append(self.running_time_measurements[i].get_current_testing_time())
+                    values[2].append(self.running_time_measurements[i].get_current_total_running_time())
+            elif metric == constants.MODEL_SIZE:
+                values = []
+                for i in range(self.n_models):
+                    values.append(calculate_object_size(self.model[i]))
             else:
                 raise ValueError('Unknown metric {}'.format(metric))
 
@@ -423,6 +428,16 @@
                                               value=values[1])
                 self._data_buffer.update_data(sample_id=sample_id, metric_id=metric, data_id='predictions',
                                               value=values[2])
+            elif metric == constants.RUNNING_TIME:
+                self._data_buffer.update_data(sample_id=sample_id, metric_id=metric, data_id='training_time',
+                                              value=values[0])
+                self._data_buffer.update_data(sample_id=sample_id, metric_id=metric, data_id='testing_time',
+                                              value=values[1])
+                self._data_buffer.update_data(sample_id=sample_id, metric_id=metric, data_id='total_running_time',
+                                              value=values[2])
+            elif metric == constants.MODEL_SIZE:
+                self._data_buffer.update_data(sample_id=sample_id, metric_id=metric, data_id='model_size',
+                                              value=values)
             else:
                 # Default case, 'mean' and 'current' performance
                 self._data_buffer.update_data(sample_id=sample_id, metric_id=metric, data_id=constants.MEAN,
@@ -430,16 +445,6 @@
                 self._data_buffer.update_data(sample_id=sample_id, metric_id=metric, data_id=constants.CURRENT,
                                               value=values[1])
 
-        # Running time
-        if constants.RUNNING_TIME in self.metrics:
-            new_points_dict[constants.RUNNING_TIME] = [
-                [self.running_time_measurements[i].get_current_training_time(),
-                 self.running_time_measurements[i].get_current_testing_time(),
-                 self.running_time_measurements[i].get_current_total_running_time()
-                 ]
-                for i in range(self.n_models)
-            ]
-
         shift = 0
         if self._method == 'prequential':
             shift = -self.batch_size   # Adjust index due to training after testing
@@ -464,76 +469,6 @@
                 f.write("\n# {}".format(self.get_info()))
                 f.write("\n# TEST CONFIGURATION END")
                 header = '\nid'
-<<<<<<< HEAD
-                if constants.ACCURACY in self.metrics:
-                    for i in range(self.n_models):
-                        header += ',mean_acc_[{}],current_acc_[{}]'.\
-                            format(self.model_names[i], self.model_names[i])
-                if constants.KAPPA in self.metrics:
-                    for i in range(self.n_models):
-                        header += ',mean_kappa_[{}],current_kappa_[{}]'.\
-                            format(self.model_names[i], self.model_names[i])
-                if constants.KAPPA_T in self.metrics:
-                    for i in range(self.n_models):
-                        header += ',mean_kappa_t_[{}],current_kappa_t_[{}]'.\
-                            format(self.model_names[i], self.model_names[i])
-                if constants.KAPPA_M in self.metrics:
-                    for i in range(self.n_models):
-                        header += ',mean_kappa_m_[{}],current_kappa_m_[{}]'.\
-                            format(self.model_names[i], self.model_names[i])
-                if constants.HAMMING_SCORE in self.metrics:
-                    for i in range(self.n_models):
-                        header += ',mean_hamming_score_[{}],current_hamming_score_[{}]'.\
-                            format(self.model_names[i], self.model_names[i])
-                if constants.HAMMING_LOSS in self.metrics:
-                    for i in range(self.n_models):
-                        header += ',mean_hamming_loss_[{}],current_hamming_loss_[{}]'.\
-                            format(self.model_names[i], self.model_names[i])
-                if constants.EXACT_MATCH in self.metrics:
-                    for i in range(self.n_models):
-                        header += ',mean_exact_match_[{}],current_exact_match_[{}]'.\
-                            format(self.model_names[i], self.model_names[i])
-                if constants.J_INDEX in self.metrics:
-                    for i in range(self.n_models):
-                        header += ',mean_j_index_[{}],current_j_index_[{}]'.\
-                            format(self.model_names[i], self.model_names[i])
-                if constants.MSE in self.metrics:
-                    for i in range(self.n_models):
-                        header += ',mean_mse_[{}],current_mse_[{}]'.\
-                            format(self.model_names[i], self.model_names[i])
-                if constants.MAE in self.metrics:
-                    for i in range(self.n_models):
-                        header += ',mean_mae_[{}],current_mae_[{}]'.\
-                            format(self.model_names[i], self.model_names[i])
-                if constants.AMSE in self.metrics:
-                    for i in range(self.n_models):
-                        header += ',global_amse_[{}],sliding_amse_[{}]'.\
-                            format(self.model_names[i], self.model_names[i])
-                if constants.AMAE in self.metrics:
-                    for i in range(self.n_models):
-                        header += ',global_amae_[{}],sliding_amae_[{}]'.\
-                            format(self.model_names[i], self.model_names[i])
-                if constants.ARMSE in self.metrics:
-                    for i in range(self.n_models):
-                        header += ',global_armse_[{}],sliding_armse_[{}]'.\
-                            format(self.model_names[i], self.model_names[i])
-
-                if constants.TRUE_VS_PREDICTED in self.metrics:
-                    for i in range(self.n_models):
-                        header += ',true_value_[{}],predicted_value_[{}]'.\
-                            format(self.model_names[i], self.model_names[i])
-
-                if constants.RUNNING_TIME in self.metrics:
-                    # Running time
-                    for i in range(self.n_models):
-                        header += ',training_time_[{}],testing_time_[{}],total_time_[{}]'.\
-                            format(self.model_names[i], self.model_names[i], self.model_names[i])
-
-                if constants.MODEL_SIZE in self.metrics:
-                    for i in range(self.n_models):
-                        header += ',model_size_[{}]'.format(self.model_names[i])
-
-=======
                 for metric in self.metrics:
                     if metric == constants.ACCURACY:
                         for i in range(self.n_models):
@@ -557,10 +492,15 @@
                         header += ',true_value'
                         for i in range(self.n_models):
                             header += ',predicted_value_[{0}]'.format(self.model_names[i])
+                    elif metric == constants.RUNNING_TIME:
+                        for i in range(self.n_models):
+                            header += ',training_time_[{0}],testing_time_[{0}],total_running_time_[{0}]'.format(self.model_names[i])
+                    elif metric == constants.MODEL_SIZE:
+                        for i in range(self.n_models):
+                            header += ',model_size_[{0}]'.format(self.model_names[i])
                     else:
                         for i in range(self.n_models):
                             header += ',mean_{0}_[{1}],current_{0}_[{1}]'.format(metric, self.model_names[i])
->>>>>>> 7846db9b
                 f.write(header)
 
     def _update_file(self):
@@ -574,25 +514,23 @@
                     line += ',{:.6f}'.format(true_value)
                     for i in range(self.n_models):
                         line += ',{:.6f}'.format(pred_values[i])
+                elif metric == constants.RUNNING_TIME:
+                    training_time_values = self._data_buffer.get_data(metric_id=metric, data_id='training_time')
+                    testing_time_values = self._data_buffer.get_data(metric_id=metric, data_id='testing_time')
+                    total_running_time_values = self._data_buffer.get_data(metric_id=metric, data_id='total_running_time')
+                    values = (training_time_values, testing_time_values, total_running_time_values)
+                    for i in range(self.n_models):
+                        line += ',{:.6f},{:.6f},{:.6f}'.format(values[0][i], values[1][i], values[2][i])
+                elif metric == constants.MODEL_SIZE:
+                    values = self._data_buffer.get_data(metric_id=metric, data_id='model_size')
+                    for i in range(self.n_models):
+                        line += ',{:.6f}'.format(values[i])
                 else:
                     mean_values = self._data_buffer.get_data(metric_id=metric, data_id=constants.MEAN)
                     current_values = self._data_buffer.get_data(metric_id=metric, data_id=constants.CURRENT)
                     values = (mean_values, current_values)
                     for i in range(self.n_models):
                         line += ',{:.6f},{:.6f}'.format(values[0][i], values[1][i])
-
-            # Running time
-            if constants.RUNNING_TIME in self.metrics:
-                for i in range(self.n_models):
-                    line += ',{:.6f},{:.6f},{:.6f}'.format(
-                        self.running_time_measurements[i].get_current_training_time(),
-                        self.running_time_measurements[i].get_current_testing_time(),
-                        self.running_time_measurements[i].get_current_total_running_time()
-                    )
-
-            if constants.MODEL_SIZE in self.metrics:
-                for i in range(self.n_models):
-                    line += ',{:.6f}'.format(calculate_object_size(self.model[i]))
 
             with open(self.output_file, 'a') as f:
                 f.write('\n' + line)
@@ -623,46 +561,6 @@
         logging.info('Mean performance:')
         for i in range(self.n_models):
             if constants.ACCURACY in self.metrics:
-<<<<<<< HEAD
-                logging.info('{} - Accuracy           : {:.4f}'.format(
-                    self.model_names[i], self.mean_eval_measurements[i].get_accuracy()))
-            if constants.KAPPA in self.metrics:
-                logging.info('{} - Kappa              : {:.4f}'.format(
-                    self.model_names[i], self.mean_eval_measurements[i].get_kappa()))
-            if constants.KAPPA_T in self.metrics:
-                logging.info('{} - Kappa T            : {:.4f}'.format(
-                    self.model_names[i], self.mean_eval_measurements[i].get_kappa_t()))
-            if constants.KAPPA_M in self.metrics:
-                logging.info('{} - Kappa M            : {:.4f}'.format(
-                    self.model_names[i], self.mean_eval_measurements[i].get_kappa_m()))
-            if constants.HAMMING_SCORE in self.metrics:
-                logging.info('{} - Hamming score      : {:.4f}'.format(
-                    self.model_names[i], self.mean_eval_measurements[i].get_hamming_score()))
-            if constants.HAMMING_LOSS in self.metrics:
-                logging.info('{} - Hamming loss       : {:.4f}'.format(
-                    self.model_names[i], self.mean_eval_measurements[i].get_hamming_loss()))
-            if constants.EXACT_MATCH in self.metrics:
-                logging.info('{} - Exact matches      : {:.4f}'.format(
-                    self.model_names[i], self.mean_eval_measurements[i].get_exact_match()))
-            if constants.J_INDEX in self.metrics:
-                logging.info('{} - Jaccard index      : {:.4f}'.format(
-                    self.model_names[i], self.mean_eval_measurements[i].get_j_index()))
-            if constants.MSE in self.metrics:
-                logging.info('{} - MSE                : {:.4f}'.format(
-                    self.model_names[i], self.mean_eval_measurements[i].get_mean_square_error()))
-            if constants.MAE in self.metrics:
-                logging.info('{} - MAE                : {:.4f}'.format(
-                    self.model_names[i], self.mean_eval_measurements[i].get_average_error()))
-            if constants.AMSE in self.metrics:
-                logging.info('{} - AMSE               : {:.4f}'.format(
-                    self.model_names[i], self.mean_eval_measurements[i].get_average_mean_square_error()))
-            if constants.AMAE in self.metrics:
-                logging.info('{} - AMAE               : {:.4f}'.format(
-                    self.model_names[i], self.mean_eval_measurements[i].get_average_absolute_error()))
-            if constants.ARMSE in self.metrics:
-                logging.info('{} - ARMSE              : {:.4f}'.format(
-                    self.model_names[i], self.mean_eval_measurements[i].get_average_root_mean_square_error()))
-=======
                 logging.info('{} - Accuracy     : {:.4f}'.format(
                     self.model_names[i],
                     self._data_buffer.get_data(metric_id=constants.ACCURACY, data_id=constants.MEAN)[i]))
@@ -714,20 +612,21 @@
                 logging.info('{} - ARMSE          : {:4f}'.format(
                     self.model_names[i],
                     self._data_buffer.get_data(metric_id=constants.ARMSE, data_id=constants.MEAN)[i]))
->>>>>>> 7846db9b
-
             if constants.RUNNING_TIME in self.metrics:
                 # Running time
                 logging.info('{} - Training time (s)  : {:.2f}'.format(
-                    self.model_names[i], self.running_time_measurements[i].get_current_training_time()))
+                    self.model_names[i], self._data_buffer.get_data(metric_id=constants.RUNNING_TIME,
+                                                                    data_id='training_time')[i]))
                 logging.info('{} - Testing time  (s)  : {:.2f}'.format(
-                    self.model_names[i], self.running_time_measurements[i].get_current_testing_time()))
+                    self.model_names[i], self._data_buffer.get_data(metric_id=constants.RUNNING_TIME,
+                                                                    data_id='testing_time')[i]))
                 logging.info('{} - Total time    (s)  : {:.2f}'.format(
-                    self.model_names[i], self.running_time_measurements[i].get_current_total_running_time()))
-
+                    self.model_names[i], self._data_buffer.get_data(metric_id=constants.RUNNING_TIME,
+                                                                    data_id='total_running_time')[i]))
             if constants.MODEL_SIZE in self.metrics:
                 logging.info('{} - Size (kB)          : {:.4f}'.format(
-                    self.model_names[i], calculate_object_size(self.model[i])))
+                    self.model_names[i], self._data_buffer.get_data(metric_id=constants.MODEL_SIZE,
+                                                                    data_id='model_size')[i]))
 
 
     def get_measurements(self, model_idx=None):
