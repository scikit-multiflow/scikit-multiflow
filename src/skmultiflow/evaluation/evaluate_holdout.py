import os
import warnings
import logging
from numpy import unique
from timeit import default_timer as timer
from skmultiflow.evaluation.base_evaluator import StreamEvaluator
from skmultiflow.utils import constants


class EvaluateHoldout(StreamEvaluator):
    """ The holdout evaluation method, or periodic holdout evaluation method,
    analyses each arriving sample by updating its statistics, without computing
    performance metrics, nor predicting labels or regression values.

    The performance evaluation happens at every n_wait analysed samples, at which
    moment the evaluator will test the learners performance on a test set, formed
    by yet unseen samples, which will be used to evaluate performance, but not to
    train the model.

    It's possible to use the same test set for every test made or to dynamically
    create test sets, so that they differ from each other. If dynamic test sets
    are enabled, we use the data stream to create test sets on the go. This process
    is more likely to generate test sets that follow the current concept, in
    comparison to static test sets.

    Thus, if concept drift is known to be present in the stream, using dynamic
    test sets is recommended. If no concept drift is expected, disabling this
    parameter will speed up the evaluation process.

    Parameters
    ----------
    n_wait: int (Default: 10000)
        The number of samples to process between each test. Also defines when to update the plot if `show_plot=True`.
        Note that setting `n_wait` too small can significantly slow the evaluation process.

    max_samples: int (Default: 100000)
        The maximum number of samples to process during the evaluation.

    batch_size: int (Default: 1)
        The number of samples to pass at a time to the model(s).

    max_time: float (Default: float("inf"))
        The maximum duration of the simulation (in seconds).

    metrics: list, optional (Default: ['accuracy', 'kappa'])
        | The list of metrics to track during the evaluation. Also defines the metrics that will be displayed in plots
          and/or logged into the output file. Valid options are
        | *Classification*
        | 'accuracy'
        | 'kappa'
        | 'kappa_t'
        | 'kappa_m'
        | 'true_vs_predicted'
        | *Multi-target Classification*
        | 'hamming_score'
        | 'hamming_loss'
        | 'exact_match'
        | 'j_index'
        | *Regression*
        | 'mean_square_error'
        | 'mean_absolute_error'
        | 'true_vs_predicted'
        | *Multi-target Regression*
        | 'average_mean_squared_error'
        | 'average_mean_absolute_error'
        | 'average_root_mean_square_error'

    output_file: string, optional (Default: None)
        File name to save the summary of the evaluation.

    show_plot: bool (Default: False)
        If True, a plot will show the progress of the evaluation. Warning: Plotting can slow down the evaluation
        process.

    restart_stream: bool, optional (Default=True)
        If True, the stream is restarted once the evaluation is complete.

    test_size: int (Default: 5000)
        The size of the test set.

    dynamic_test_set: bool (Default: False)
        If `True`, will continuously change the test set, otherwise will use the same test set for all tests.

    Notes
    -----
    1. This evaluator can process a single learner to track its performance; or multiple learners  at a time, to
       compare different models on the same stream.

    Examples
    --------
    >>> # The first example demonstrates how to evaluate one model
    >>> from skmultiflow.data import SEAGenerator
    >>> from skmultiflow.trees import HoeffdingTree
    >>> from skmultiflow.evaluation import EvaluateHoldout
    >>>
    >>> # Set the stream
    >>> stream = SEAGenerator(random_state=1)
    >>> stream.prepare_for_use()
    >>>
    >>> # Set the model
    >>> ht = HoeffdingTree()
    >>>
    >>> # Set the evaluator
    >>> evaluator = EvaluateHoldout(max_samples=100000,
    >>>                             max_time=1000,
    >>>                             show_plot=True,
    >>>                             metrics=['accuracy', 'kappa'],
    >>>                             dynamic_test_set=True)
    >>>
    >>> # Run evaluation
    >>> evaluator.evaluate(stream=stream, model=ht, model_names=['HT'])

    >>> # The second example demonstrates how to compare two models
    >>> from skmultiflow.data import SEAGenerator
    >>> from skmultiflow.trees import HoeffdingTree
    >>> from skmultiflow.bayes import NaiveBayes
    >>> from skmultiflow.evaluation import EvaluateHoldout
    >>>
    >>> # Set the stream
    >>> stream = SEAGenerator(random_state=1)
    >>> stream.prepare_for_use()
    >>>
    >>> # Set the model
    >>> ht = HoeffdingTree()
    >>> nb = NaiveBayes()
    >>>
    >>> # Set the evaluator
    >>> evaluator = EvaluateHoldout(max_samples=100000,
    >>>                             max_time=1000,
    >>>                             show_plot=True,
    >>>                             metrics=['accuracy', 'kappa'],
    >>>                             dynamic_test_set=True)
    >>>
    >>> # Run evaluation
    >>> evaluator.evaluate(stream=stream, model=[ht, nb], model_names=['HT', 'NB'])

    """

    def __init__(self,
                 n_wait=10000,
                 max_samples=100000,
                 batch_size=1,
                 max_time=float("inf"),
                 metrics=None,
                 output_file=None,
                 show_plot=False,
                 restart_stream=True,
                 test_size=5000,
                 dynamic_test_set=False):

        super().__init__()
        self._method = 'holdout'
        self.n_wait = n_wait
        self.max_samples = max_samples
        self.batch_size = batch_size
        self.max_time = max_time
        self.output_file = output_file
        self.show_plot = show_plot
        if metrics is None:
            self.metrics = [constants.ACCURACY, constants.KAPPA]
        else:
            self.metrics = metrics
        self.restart_stream = restart_stream
        # Holdout parameters
        self.dynamic_test_set = dynamic_test_set
        if test_size < 0:
            raise ValueError('test_size has to be greater than 0.')
        else:
            self.test_size = test_size
        self.n_sliding = test_size

        warnings.filterwarnings("ignore", ".*invalid value encountered in true_divide.*")
        warnings.filterwarnings("ignore", ".*Passing 1d.*")

    def evaluate(self, stream, model, model_names=None):
        """ Evaluates a learner or set of learners on samples from a stream.

        Parameters
        ----------
        stream: Stream
            The stream from which to draw the samples.

        model: StreamModel or list
            The learner or list of learners to evaluate.

        model_names: list, optional (Default=None)
            A list with the names of the learners.

        Returns
        -------
        StreamModel or list
            The trained learner(s).

        """
        # First off we need to verify if this is a simple evaluation task or a comparison between learners task.
        self._init_evaluation(model=model, stream=stream, model_names=model_names)

        if self._check_configuration():
            self._reset_globals()
            # Initialize metrics and outputs (plots, log files, ...)
            self._init_metrics()
            self._init_plot()
            self._init_file()

            self.model = self._periodic_holdout()

            if self.show_plot:
                self.visualizer.hold()

            return self.model

    def _periodic_holdout(self):
        """ Method to control the holdout evaluation.

        Returns
        -------
        BaseClassifier extension or list of BaseClassifier extensions
            The trained classifiers.

        Notes
        -----
        The classifier parameter should be an extension from the BaseClassifier. In
        the future, when BaseRegressor is created, it could be an axtension from that
        class as well.

        """
        logging.basicConfig(format='%(message)s', level=logging.INFO)
        start_time = timer()
        end_time = timer()
        logging.info('Holdout Evaluation')
        logging.info('Evaluating %s target(s).', str(self.stream.n_targets))

        n_samples = self.stream.n_remaining_samples()
        if n_samples == -1 or n_samples > self.max_samples:
            n_samples = self.max_samples

        first_run = True

        if not self.dynamic_test_set:
            logging.info('Separating %s holdout samples.', str(self.test_size))
            self.X_test, self.y_test = self.stream.next_sample(self.test_size)
            self.global_sample_count += self.test_size

        performance_sampling_cnt = 0
        logging.info('Evaluating...')
        while ((self.global_sample_count < self.max_samples) & (end_time - start_time < self.max_time)
               & (self.stream.has_more_samples())):
            try:
                X, y = self.stream.next_sample(self.batch_size)

                if X is not None and y is not None:
                    self.global_sample_count += self.batch_size

                    # Train
                    if first_run:
                        for i in range(self.n_models):
<<<<<<< HEAD
                            # Compute running time
                            self.running_time_measurements[i].compute_training_time_begin()
                            if self._task_type != constants.REGRESSION and \
                               self._task_type != constants.MULTI_TARGET_REGRESSION:
                                self.model[i].partial_fit(X, y, self.stream.target_values)
                            else:
                                self.model[i].partial_fit(X, y)
                            self.running_time_measurements[i].compute_training_time_end()
                            self.running_time_measurements[i].update_time_measurements(self.batch_size)
=======
                            if self._task_type == constants.CLASSIFICATION:
                                self.model[i].partial_fit(X=X, y=y, classes=self.stream.target_values)
                            elif self._task_type == constants.MULTI_TARGET_CLASSIFICATION:
                                self.model[i].partial_fit(X=X, y=y, classes=unique(self.stream.target_values))
                            else:
                                self.model[i].partial_fit(X=X, y=y)
>>>>>>> 7846db9b
                        first_run = False
                    else:
                        for i in range(self.n_models):
                            # Compute running time
                            self.running_time_measurements[i].compute_training_time_begin()
                            self.model[i].partial_fit(X, y)
                            self.running_time_measurements[i].compute_training_time_end()
                            self.running_time_measurements[i].update_time_measurements(self.batch_size)

                    self._check_progress(logging, n_samples)   # TODO Confirm place

                    # Test on holdout set
                    if self.dynamic_test_set:
                        perform_test = self.global_sample_count == (self.n_wait * (performance_sampling_cnt + 1)
                                                                    + (self.test_size * performance_sampling_cnt))
                    else:
                        perform_test = (self.global_sample_count - self.test_size) % self.n_wait == 0

                    if perform_test | (self.global_sample_count >= self.max_samples):

                        if self.dynamic_test_set:
                            logging.info('Separating %s holdout samples.', str(self.test_size))
                            self.X_test, self.y_test = self.stream.next_sample(self.test_size)
                            self.global_sample_count += self.test_size

                        # Test
                        if (self.X_test is not None) and (self.y_test is not None):
                            prediction = [[] for _ in range(self.n_models)]
                            for i in range(self.n_models):
                                try:
                                    self.running_time_measurements[i].compute_testing_time_begin()
                                    prediction[i].extend(self.model[i].predict(self.X_test))
                                    self.running_time_measurements[i].compute_testing_time_end()
                                    self.running_time_measurements[i].update_time_measurements(self.test_size)
                                except TypeError:
                                    raise TypeError("Unexpected prediction value from {}"
                                                    .format(type(self.model[i]).__name__))
                            if prediction is not None:
                                for j in range(self.n_models):
                                    for i in range(len(prediction[0])):
                                        self.mean_eval_measurements[j].add_result(self.y_test[i],
                                                                                  prediction[j][i])
                                        self.current_eval_measurements[j].add_result(self.y_test[i],
                                                                                     prediction[j][i])

                                self._update_metrics()
                            performance_sampling_cnt += 1

                end_time = timer()
            except BaseException as exc:
                print(exc)
                if exc is KeyboardInterrupt:
                    self._update_metrics()
                break

        self.evaluation_summary(logging, start_time, end_time)

        if self.restart_stream:
            self.stream.restart()

        return self.model

    def partial_fit(self, X, y, classes=None, weight=None):
        """ partial_fit

        Partially fit all the learners on the given data.

        Parameters
        ----------
        X: Numpy.ndarray of shape (n_samples, n_features)
            The data upon which the algorithm will create its model.

        y: Array-like
            An array-like containing the classification targets for all samples in X.

        classes: list
            Stores all the classes that may be encountered during the classification task.

        weight: Array-like
            Instance weight. If not provided, uniform weights are assumed.

        Returns
        -------
        EvaluateHoldout
            self

        """
        if self.model is not None:
            for i in range(self.n_models):
                self.model[i].partial_fit(X, y, classes, weight)
            return self
        else:
            return self

    def predict(self, X):
        """ predict

        Predicts the labels of the X samples, by calling the predict
        function of all the learners.

        Parameters
        ----------
        X: Numpy.ndarray of shape (n_samples, n_features)
            All the samples we want to predict the label for.

        Returns
        -------
        list
            A list containing the predicted labels for all instances in X in
            all learners.

        """
        predictions = None
        if self.model is not None:
            predictions = []
            for i in range(self.n_models):
                predictions.append(self.model[i].predict(X))

        return predictions

    def set_params(self, parameter_dict):
        """ set_params

        This function allows the users to change some of the evaluator's parameters,
        by passing a dictionary where keys are the parameters names, and values are
        the new parameters' values.

        Parameters
        ----------
        parameter_dict: Dictionary
            A dictionary where the keys are the names of attributes the user
            wants to change, and the values are the new values of those attributes.

        """
        for name, value in parameter_dict.items():
            if name == 'n_wait':
                self.n_wait = value
            elif name == 'max_samples':
                self.max_samples = value
            elif name == 'pretrain_size':
                self.pretrain_size = value
            elif name == 'batch_size':
                self.batch_size = value
            elif name == 'max_time':
                self.max_time = value
            elif name == 'output_file':
                self.output_file = value
            elif name == 'show_plot':
                self.show_plot = value
            elif name == 'test_size':
                self.test_size = value

    def get_info(self):
        filename = "None"
        if self.output_file is not None:
            path, filename = os.path.split(self.output_file)
        return 'Holdout Evaluator: n_wait: ' + str(self.n_wait) + \
               ' - max_samples: ' + str(self.max_samples) + \
               ' - max_time: ' + str(self.max_time) + \
               ' - output_file: ' + filename + \
               ' - batch_size: ' + str(self.batch_size) + \
               ' - task_type: ' + self._task_type + \
               ' - show_plot: ' + ('True' if self.show_plot else 'False') + \
               ' - metrics: ' + (str(self.metrics) if self.metrics is not None else 'None') + \
               ' - test_size: ' + str(self.test_size) + \
               ' - dynamic_test_set: ' + ('True' if self.dynamic_test_set else 'False')<|MERGE_RESOLUTION|>--- conflicted
+++ resolved
@@ -254,24 +254,19 @@
                     # Train
                     if first_run:
                         for i in range(self.n_models):
-<<<<<<< HEAD
-                            # Compute running time
-                            self.running_time_measurements[i].compute_training_time_begin()
-                            if self._task_type != constants.REGRESSION and \
-                               self._task_type != constants.MULTI_TARGET_REGRESSION:
-                                self.model[i].partial_fit(X, y, self.stream.target_values)
+                            if self._task_type == constants.CLASSIFICATION:
+                                self.running_time_measurements[i].compute_training_time_begin()
+                                self.model[i].partial_fit(X=X, y=y, classes=self.stream.target_values)
+                                self.running_time_measurements[i].compute_training_time_end()
+                            elif self._task_type == constants.MULTI_TARGET_CLASSIFICATION:
+                                self.running_time_measurements[i].compute_training_time_begin()
+                                self.model[i].partial_fit(X=X, y=y, classes=unique(self.stream.target_values))
+                                self.running_time_measurements[i].compute_training_time_end()
                             else:
-                                self.model[i].partial_fit(X, y)
-                            self.running_time_measurements[i].compute_training_time_end()
+                                self.running_time_measurements[i].compute_training_time_begin()
+                                self.model[i].partial_fit(X=X, y=y)
+                                self.running_time_measurements[i].compute_training_time_end()
                             self.running_time_measurements[i].update_time_measurements(self.batch_size)
-=======
-                            if self._task_type == constants.CLASSIFICATION:
-                                self.model[i].partial_fit(X=X, y=y, classes=self.stream.target_values)
-                            elif self._task_type == constants.MULTI_TARGET_CLASSIFICATION:
-                                self.model[i].partial_fit(X=X, y=y, classes=unique(self.stream.target_values))
-                            else:
-                                self.model[i].partial_fit(X=X, y=y)
->>>>>>> 7846db9b
                         first_run = False
                     else:
                         for i in range(self.n_models):
