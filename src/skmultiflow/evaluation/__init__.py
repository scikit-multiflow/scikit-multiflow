"""
The :mod:`skmultiflow.evaluation` module includes evaluation methods for stream learning.
"""

from .evaluate_prequential import EvaluatePrequential
from .evaluate_prequential_delayed import EvaluatePrequentialDelayed
from .evaluate_holdout import EvaluateHoldout
from .evaluation_data_buffer import EvaluationDataBuffer
from .evaluate_influential import EvaluateInfluential

<<<<<<< HEAD

__all__ = ["EvaluatePrequential", "EvaluatePrequentialDelayed", "EvaluateHoldout", "EvaluationDataBuffer", "EvaluateInfluential"]
=======
__all__ = [
    "EvaluatePrequential",
    "EvaluatePrequentialDelayed",
    "EvaluateHoldout",
    "EvaluationDataBuffer"]
>>>>>>> 62a3713d
<|MERGE_RESOLUTION|>--- conflicted
+++ resolved
@@ -8,13 +8,9 @@
 from .evaluation_data_buffer import EvaluationDataBuffer
 from .evaluate_influential import EvaluateInfluential
 
-<<<<<<< HEAD
-
-__all__ = ["EvaluatePrequential", "EvaluatePrequentialDelayed", "EvaluateHoldout", "EvaluationDataBuffer", "EvaluateInfluential"]
-=======
 __all__ = [
     "EvaluatePrequential",
     "EvaluatePrequentialDelayed",
     "EvaluateHoldout",
-    "EvaluationDataBuffer"]
->>>>>>> 62a3713d
+    "EvaluationDataBuffer",
+    "EvaluateInfluential"]