--- conflicted
+++ resolved
@@ -6,15 +6,9 @@
 from .evaluate_prequential_delayed import EvaluatePrequentialDelayed
 from .evaluate_holdout import EvaluateHoldout
 from .evaluation_data_buffer import EvaluationDataBuffer
-from .evaluate_influential import EvaluateInfluential
 
-<<<<<<< HEAD
-
-__all__ = ["EvaluatePrequential", "EvaluatePrequentialDelayed", "EvaluateHoldout", "EvaluationDataBuffer", "EvaluateInfluential"]
-=======
 __all__ = [
     "EvaluatePrequential",
     "EvaluatePrequentialDelayed",
     "EvaluateHoldout",
-    "EvaluationDataBuffer"]
->>>>>>> 62a3713d
+    "EvaluationDataBuffer"]