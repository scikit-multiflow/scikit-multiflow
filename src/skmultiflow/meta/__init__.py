"""
The :mod:`skmultiflow.meta` module includes meta learning methods.
"""

from .adaptive_random_forests import AdaptiveRandomForestClassifier
from .batch_incremental import BatchIncrementalClassifier
from .leverage_bagging import LeveragingBaggingClassifier
from .oza_bagging import OzaBaggingClassifier
from .oza_bagging_adwin import OzaBaggingADWINClassifier
from .classifier_chains import ClassifierChain
from .classifier_chains import ProbabilisticClassifierChain
from .classifier_chains import MonteCarloClassifierChain
from .regressor_chains import RegressorChain
from .multi_output_learner import MultiOutputLearner
from .learn_pp import LearnPPClassifier
from .learn_nse import LearnPPNSEClassifier
from .accuracy_weighted_ensemble import AccuracyWeightedEnsembleClassifier
from .dynamic_weighted_majority import DynamicWeightedMajorityClassifier
from .additive_expert_ensemble import AdditiveExpertEnsembleClassifier
from .online_boosting import OnlineBoostingClassifier
from .online_adac2 import OnlineAdaC2Classifier
from .online_csb2 import OnlineCSB2Classifier
from .online_under_over_bagging import OnlineUnderOverBaggingClassifier
from .online_rus_boost import OnlineRUSBoostClassifier
from .online_smote_bagging import OnlineSMOTEBaggingClassifier
from .streaming_random_patches import StreamingRandomPatchesClassifier
from .batch_incremental import BatchIncremental   # remove in v0.7.0
from .accuracy_weighted_ensemble import AccuracyWeightedEnsemble   # remove in v0.7.0
from .adaptive_random_forests import AdaptiveRandomForest   # remove in v0.7.0
from .additive_expert_ensemble import AdditiveExpertEnsemble   # remove in v0.7.0
from .dynamic_weighted_majority import DynamicWeightedMajority   # remove in v0.7.0
from .learn_nse import LearnNSE   # remove in v0.7.0
from .learn_pp import LearnPP   # remove in v0.7.0
from .leverage_bagging import LeverageBagging   # remove in v0.7.0
from .online_adac2 import OnlineAdaC2   # remove in v0.7.0
from .online_boosting import OnlineBoosting   # remove in v0.7.0
from .online_csb2 import OnlineCSB2   # remove in v0.7.0
from .online_rus_boost import OnlineRUSBoost   # remove in v0.7.0
from .online_smote_bagging import OnlineSMOTEBagging   # remove in v0.7.0
from .online_under_over_bagging import OnlineUnderOverBagging   # remove in v0.7.0
from .oza_bagging import OzaBagging   # remove in v0.7.0
from .oza_bagging_adwin import OzaBaggingAdwin   # remove in v0.7.0


<<<<<<< HEAD
__all__ = ["AdaptiveRandomForestClassifier", "BatchIncrementalClassifier", "LeverageBaggingClassifier",
           "OzaBaggingClassifier", "OzaBaggingADWINClassifier", "ClassifierChain", "ProbabilisticClassifierChain",
           "MonteCarloClassifierChain", "RegressorChain", "MultiOutputLearner", "LearnPPClassifier",
           "LearnPPNSEClassifier", "AccuracyWeightedEnsembleClassifier", "DynamicWeightedMajorityClassifier",
           "AdditiveExpertEnsembleClassifier", "OnlineSMOTEBaggingClassifier", "OnlineRUSBoostClassifier",
           "OnlineCSB2Classifier", "OnlineAdaC2Classifier", "OnlineUnderOverBaggingClassifier",
           "OnlineBoostingClassifier", "StreamingRandomPatchesClassifier",
           "BatchIncremental", "AccuracyWeightedEnsemble", "AdaptiveRandomForest", "AdditiveExpertEnsemble",
           "DynamicWeightedMajority", "LearnNSE", "LearnPP", "LeverageBagging", "OnlineAdaC2", "OnlineBoosting",
           "OnlineCSB2", "OnlineRUSBoost", "OnlineSMOTEBagging", "OnlineUnderOverBagging", "OzaBagging",
           "OzaBaggingAdwin"]
=======
__all__ = ["AdaptiveRandomForestClassifier", "BatchIncrementalClassifier",
           "LeveragingBaggingClassifier", "OzaBaggingClassifier", "OzaBaggingADWINClassifier",
           "ClassifierChain", "ProbabilisticClassifierChain", "MonteCarloClassifierChain",
           "RegressorChain", "MultiOutputLearner", "LearnPPClassifier", "LearnPPNSEClassifier",
           "AccuracyWeightedEnsembleClassifier", "DynamicWeightedMajorityClassifier",
           "AdditiveExpertEnsembleClassifier", "OnlineSMOTEBaggingClassifier",
           "OnlineRUSBoostClassifier", "OnlineCSB2Classifier", "OnlineAdaC2Classifier",
           "OnlineUnderOverBaggingClassifier", "OnlineBoostingClassifier",
           "BatchIncremental", "AccuracyWeightedEnsemble", "AdaptiveRandomForest",
           "AdditiveExpertEnsemble", "DynamicWeightedMajority", "LearnNSE", "LearnPP",
           "LeverageBagging", "OnlineAdaC2", "OnlineBoosting", "OnlineCSB2", "OnlineRUSBoost",
           "OnlineSMOTEBagging", "OnlineUnderOverBagging", "OzaBagging", "OzaBaggingAdwin"]
>>>>>>> d0c806a8
<|MERGE_RESOLUTION|>--- conflicted
+++ resolved
@@ -42,19 +42,6 @@
 from .oza_bagging_adwin import OzaBaggingAdwin   # remove in v0.7.0
 
 
-<<<<<<< HEAD
-__all__ = ["AdaptiveRandomForestClassifier", "BatchIncrementalClassifier", "LeverageBaggingClassifier",
-           "OzaBaggingClassifier", "OzaBaggingADWINClassifier", "ClassifierChain", "ProbabilisticClassifierChain",
-           "MonteCarloClassifierChain", "RegressorChain", "MultiOutputLearner", "LearnPPClassifier",
-           "LearnPPNSEClassifier", "AccuracyWeightedEnsembleClassifier", "DynamicWeightedMajorityClassifier",
-           "AdditiveExpertEnsembleClassifier", "OnlineSMOTEBaggingClassifier", "OnlineRUSBoostClassifier",
-           "OnlineCSB2Classifier", "OnlineAdaC2Classifier", "OnlineUnderOverBaggingClassifier",
-           "OnlineBoostingClassifier", "StreamingRandomPatchesClassifier",
-           "BatchIncremental", "AccuracyWeightedEnsemble", "AdaptiveRandomForest", "AdditiveExpertEnsemble",
-           "DynamicWeightedMajority", "LearnNSE", "LearnPP", "LeverageBagging", "OnlineAdaC2", "OnlineBoosting",
-           "OnlineCSB2", "OnlineRUSBoost", "OnlineSMOTEBagging", "OnlineUnderOverBagging", "OzaBagging",
-           "OzaBaggingAdwin"]
-=======
 __all__ = ["AdaptiveRandomForestClassifier", "BatchIncrementalClassifier",
            "LeveragingBaggingClassifier", "OzaBaggingClassifier", "OzaBaggingADWINClassifier",
            "ClassifierChain", "ProbabilisticClassifierChain", "MonteCarloClassifierChain",
@@ -63,8 +50,8 @@
            "AdditiveExpertEnsembleClassifier", "OnlineSMOTEBaggingClassifier",
            "OnlineRUSBoostClassifier", "OnlineCSB2Classifier", "OnlineAdaC2Classifier",
            "OnlineUnderOverBaggingClassifier", "OnlineBoostingClassifier",
+           "StreamingRandomPatchesClassifier",
            "BatchIncremental", "AccuracyWeightedEnsemble", "AdaptiveRandomForest",
            "AdditiveExpertEnsemble", "DynamicWeightedMajority", "LearnNSE", "LearnPP",
            "LeverageBagging", "OnlineAdaC2", "OnlineBoosting", "OnlineCSB2", "OnlineRUSBoost",
-           "OnlineSMOTEBagging", "OnlineUnderOverBagging", "OzaBagging", "OzaBaggingAdwin"]
->>>>>>> d0c806a8
+           "OnlineSMOTEBagging", "OnlineUnderOverBagging", "OzaBagging", "OzaBaggingAdwin"]