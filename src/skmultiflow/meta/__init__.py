--- conflicted
+++ resolved
@@ -12,16 +12,9 @@
 from .multi_output_learner import MultiOutputLearner
 from .learn_pp import LearnPP
 from .learn_nse import LearnNSE
-<<<<<<< HEAD
+from .accuracy_weighted_ensemble import AccuracyWeightedEnsemble
 from .additive_expert_ensemble import AdditiveExpertEnsemble
 
 __all__ = ["AdaptiveRandomForest", "BatchIncremental", "LeverageBagging", "OzaBagging", "OzaBaggingAdwin",
            "ClassifierChain", "RegressorChain", "MultiOutputLearner", "LearnPP", "LearnNSE",
-           "AdditiveExpertEnsemble"]
-=======
-from .accuracy_weighted_ensemble import AccuracyWeightedEnsemble
-
-__all__ = ["AdaptiveRandomForest", "BatchIncremental", "LeverageBagging", "OzaBagging", "OzaBaggingAdwin",
-           "ClassifierChain", "RegressorChain", "MultiOutputLearner", "LearnPP", "LearnNSE",
-           "AccuracyWeightedEnsemble"]
->>>>>>> 5376a1d9
+           "AccuracyWeightedEnsemble", "AdditiveExpertEnsemble"]