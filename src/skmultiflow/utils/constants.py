--- conflicted
+++ resolved
@@ -30,20 +30,15 @@
               AMAE,
               ARMSE,
               TRUE_VS_PREDICTED,
-<<<<<<< HEAD
 
               DATA_POINTS,
               RUNNING_TIME,
               MODEL_SIZE]
-=======
-              DATA_POINTS]
->>>>>>> 7846db9b
 CLASSIFICATION_METRICS = [ACCURACY,
                           KAPPA,
                           KAPPA_T,
                           KAPPA_M,
                           TRUE_VS_PREDICTED,
-<<<<<<< HEAD
 
                           DATA_POINTS,
                           RUNNING_TIME,
@@ -53,12 +48,6 @@
                       TRUE_VS_PREDICTED,
                       RUNNING_TIME,
                       MODEL_SIZE]
-=======
-                          DATA_POINTS]
-REGRESSION_METRICS = [MSE,
-                      MAE,
-                      TRUE_VS_PREDICTED]
->>>>>>> 7846db9b
 MULTI_TARGET_CLASSIFICATION_METRICS = [HAMMING_SCORE,
                                        HAMMING_LOSS,
                                        EXACT_MATCH,
